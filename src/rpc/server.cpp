// Copyright (c) 2025 The Dilithion Core developers
// Distributed under the MIT software license

#include <rpc/server.h>
#include <rpc/auth.h>
#include <node/mempool.h>
#include <node/blockchain_storage.h>
#include <node/utxo_set.h>
#include <consensus/chain.h>
#include <amount.h>

#include <sstream>
#include <cstring>
#include <iostream>
#include <iomanip>
#include <algorithm>

#ifdef _WIN32
    #include <winsock2.h>
    #pragma comment(lib, "ws2_32.lib")
    typedef int socklen_t;
#else
    #include <sys/socket.h>
    #include <netinet/in.h>
    #include <unistd.h>
    #include <arpa/inet.h>
    #define INVALID_SOCKET -1
    #define SOCKET_ERROR -1
    #define closesocket close
#endif

// Helper function to extract IP address from client socket
static std::string GetClientIP(int clientSocket) {
    struct sockaddr_in addr;
    socklen_t addr_size = sizeof(struct sockaddr_in);
    int res = getpeername(clientSocket, (struct sockaddr *)&addr, &addr_size);
    if (res != 0) {
        return "unknown";
    }
    return std::string(inet_ntoa(addr.sin_addr));
}

CRPCServer::CRPCServer(uint16_t port)
    : m_port(port), m_wallet(nullptr), m_miner(nullptr), m_mempool(nullptr),
      m_blockchain(nullptr), m_utxo_set(nullptr), m_chainstate(nullptr),
      m_serverSocket(INVALID_SOCKET)
{
    // Register RPC handlers - Wallet information
    m_handlers["getnewaddress"] = [this](const std::string& p) { return RPC_GetNewAddress(p); };
    m_handlers["getbalance"] = [this](const std::string& p) { return RPC_GetBalance(p); };
    m_handlers["getaddresses"] = [this](const std::string& p) { return RPC_GetAddresses(p); };
    m_handlers["listunspent"] = [this](const std::string& p) { return RPC_ListUnspent(p); };

    // Transaction creation
    m_handlers["sendtoaddress"] = [this](const std::string& p) { return RPC_SendToAddress(p); };
    m_handlers["signrawtransaction"] = [this](const std::string& p) { return RPC_SignRawTransaction(p); };
    m_handlers["sendrawtransaction"] = [this](const std::string& p) { return RPC_SendRawTransaction(p); };

    // Transaction query
    m_handlers["gettransaction"] = [this](const std::string& p) { return RPC_GetTransaction(p); };
    m_handlers["listtransactions"] = [this](const std::string& p) { return RPC_ListTransactions(p); };
    m_handlers["getmempoolinfo"] = [this](const std::string& p) { return RPC_GetMempoolInfo(p); };

    // Blockchain query
    m_handlers["getblockchaininfo"] = [this](const std::string& p) { return RPC_GetBlockchainInfo(p); };
    m_handlers["getblock"] = [this](const std::string& p) { return RPC_GetBlock(p); };
    m_handlers["getblockhash"] = [this](const std::string& p) { return RPC_GetBlockHash(p); };
    m_handlers["gettxout"] = [this](const std::string& p) { return RPC_GetTxOut(p); };

    // Wallet encryption
    m_handlers["encryptwallet"] = [this](const std::string& p) { return RPC_EncryptWallet(p); };
    m_handlers["walletpassphrase"] = [this](const std::string& p) { return RPC_WalletPassphrase(p); };
    m_handlers["walletlock"] = [this](const std::string& p) { return RPC_WalletLock(p); };
    m_handlers["walletpassphrasechange"] = [this](const std::string& p) { return RPC_WalletPassphraseChange(p); };

    // Mining
    m_handlers["getmininginfo"] = [this](const std::string& p) { return RPC_GetMiningInfo(p); };
    m_handlers["startmining"] = [this](const std::string& p) { return RPC_StartMining(p); };
    m_handlers["stopmining"] = [this](const std::string& p) { return RPC_StopMining(p); };

    // Network and general
    m_handlers["getnetworkinfo"] = [this](const std::string& p) { return RPC_GetNetworkInfo(p); };
    m_handlers["getpeerinfo"] = [this](const std::string& p) { return RPC_GetPeerInfo(p); };
    m_handlers["help"] = [this](const std::string& p) { return RPC_Help(p); };
    m_handlers["stop"] = [this](const std::string& p) { return RPC_Stop(p); };
}

CRPCServer::~CRPCServer() {
    Stop();
}

bool CRPCServer::Start() {
    if (m_running) {
        return false;
    }

#ifdef _WIN32
    WSADATA wsaData;
    if (WSAStartup(MAKEWORD(2, 2), &wsaData) != 0) {
        return false;
    }
#endif

    // Create socket
    m_serverSocket = socket(AF_INET, SOCK_STREAM, 0);
    if (m_serverSocket == INVALID_SOCKET) {
        return false;
    }

    // Set socket options
    int opt = 1;
    setsockopt(m_serverSocket, SOL_SOCKET, SO_REUSEADDR, (const char*)&opt, sizeof(opt));

    // Bind to port
    struct sockaddr_in addr;
    memset(&addr, 0, sizeof(addr));
    addr.sin_family = AF_INET;
    addr.sin_addr.s_addr = htonl(INADDR_LOOPBACK);  // Only listen on localhost for security
    addr.sin_port = htons(m_port);

    if (bind(m_serverSocket, (struct sockaddr*)&addr, sizeof(addr)) == SOCKET_ERROR) {
        closesocket(m_serverSocket);
        m_serverSocket = INVALID_SOCKET;
        return false;
    }

    // Listen
    if (listen(m_serverSocket, 10) == SOCKET_ERROR) {
        closesocket(m_serverSocket);
        m_serverSocket = INVALID_SOCKET;
        return false;
    }

    // Start server thread
    m_running = true;
    m_serverThread = std::thread(&CRPCServer::ServerThread, this);

    return true;
}

void CRPCServer::Stop() {
    if (!m_running) {
        return;
    }

    m_running = false;

    // Close server socket
    if (m_serverSocket != INVALID_SOCKET) {
        closesocket(m_serverSocket);
        m_serverSocket = INVALID_SOCKET;
    }

    // Wait for server thread
    if (m_serverThread.joinable()) {
        m_serverThread.join();
    }

#ifdef _WIN32
    WSACleanup();
#endif
}

void CRPCServer::ServerThread() {
    while (m_running) {
        // Accept client connection
        struct sockaddr_in clientAddr;
        socklen_t clientLen = sizeof(clientAddr);
        int clientSocket = accept(m_serverSocket, (struct sockaddr*)&clientAddr, &clientLen);

        if (clientSocket == INVALID_SOCKET) {
            if (m_running) {
                // Error occurred
                continue;
            } else {
                // Server stopped
                break;
            }
        }

        // Handle client in this thread (for simplicity)
        // In production, would use thread pool
        HandleClient(clientSocket);
        closesocket(clientSocket);
    }
}

void CRPCServer::HandleClient(int clientSocket) {
    // Get client IP for rate limiting
    std::string clientIP = GetClientIP(clientSocket);

    // Check if IP is locked out due to failed auth attempts
    if (m_rateLimiter.IsLockedOut(clientIP)) {
        std::string response = BuildHTTPResponse(
            "{\"error\":\"Too many failed authentication attempts. Try again later.\"}"
        );
        send(clientSocket, response.c_str(), response.size(), 0);
        return;
    }

    // Check rate limit
    if (!m_rateLimiter.AllowRequest(clientIP)) {
        std::string response = BuildHTTPResponse(
            "{\"error\":\"Rate limit exceeded. Please slow down your requests.\"}"
        );
        send(clientSocket, response.c_str(), response.size(), 0);
        return;
    }

    // Read HTTP request
    char buffer[4096];
    int bytesRead = recv(clientSocket, buffer, sizeof(buffer) - 1, 0);
    if (bytesRead <= 0) {
        return;
    }
    buffer[bytesRead] = '\0';

    std::string request(buffer);

    // Check authentication if configured
    if (RPCAuth::IsAuthConfigured()) {
        std::string authHeader;
        if (!ExtractAuthHeader(request, authHeader)) {
            // No Authorization header
            std::string response = BuildHTTPUnauthorized();
            send(clientSocket, response.c_str(), response.size(), 0);
            return;
        }

        // Parse credentials
        std::string username, password;
        if (!RPCAuth::ParseAuthHeader(authHeader, username, password)) {
            // Malformed Authorization header
            std::string response = BuildHTTPUnauthorized();
            send(clientSocket, response.c_str(), response.size(), 0);
            return;
        }

        // Authenticate
        if (!RPCAuth::AuthenticateRequest(username, password)) {
            // Invalid credentials - record failure
            m_rateLimiter.RecordAuthFailure(clientIP);
            std::string response = BuildHTTPUnauthorized();
            send(clientSocket, response.c_str(), response.size(), 0);
            return;
        }

        // Authentication successful - reset failure counter
        m_rateLimiter.RecordAuthSuccess(clientIP);
    }

    // Parse HTTP request
    std::string jsonrpc;
    if (!ParseHTTPRequest(request, jsonrpc)) {
        // Invalid HTTP request
        std::string response = BuildHTTPResponse("{\"error\":\"Invalid HTTP request\"}");
        send(clientSocket, response.c_str(), response.size(), 0);
        return;
    }

    // Parse JSON-RPC request
    RPCRequest rpcReq;
    try {
        rpcReq = ParseRPCRequest(jsonrpc);
    } catch (...) {
        RPCResponse rpcResp = RPCResponse::Error(-32700, "Parse error", "");
        std::string response = BuildHTTPResponse(SerializeResponse(rpcResp));
        send(clientSocket, response.c_str(), response.size(), 0);
        return;
    }

    // Execute RPC
    RPCResponse rpcResp = ExecuteRPC(rpcReq);

    // Send response
    std::string response = BuildHTTPResponse(SerializeResponse(rpcResp));
    send(clientSocket, response.c_str(), response.size(), 0);
}

bool CRPCServer::ParseHTTPRequest(const std::string& request, std::string& jsonrpc) {
    // Find the end of headers (blank line)
    size_t pos = request.find("\r\n\r\n");
    if (pos == std::string::npos) {
        pos = request.find("\n\n");
        if (pos == std::string::npos) {
            return false;
        }
        jsonrpc = request.substr(pos + 2);
    } else {
        jsonrpc = request.substr(pos + 4);
    }

    return !jsonrpc.empty();
}

std::string CRPCServer::BuildHTTPResponse(const std::string& body) {
    std::ostringstream oss;
    oss << "HTTP/1.1 200 OK\r\n";
    oss << "Content-Type: application/json\r\n";
    oss << "Content-Length: " << body.size() << "\r\n";
    oss << "Connection: close\r\n";
    oss << "\r\n";
    oss << body;
    return oss.str();
}

std::string CRPCServer::BuildHTTPUnauthorized() {
    std::string body = "{\"error\":\"Unauthorized - Invalid or missing credentials\"}";
    std::ostringstream oss;
    oss << "HTTP/1.1 401 Unauthorized\r\n";
    oss << "WWW-Authenticate: Basic realm=\"Dilithion RPC\"\r\n";
    oss << "Content-Type: application/json\r\n";
    oss << "Content-Length: " << body.size() << "\r\n";
    oss << "Connection: close\r\n";
    oss << "\r\n";
    oss << body;
    return oss.str();
}

bool CRPCServer::ExtractAuthHeader(const std::string& request, std::string& authHeader) {
    // Look for "Authorization:" header (case-insensitive)
    size_t pos = 0;
    while (pos < request.size()) {
        // Find line start
        if (pos > 0 && request[pos - 1] != '\n') {
            pos++;
            continue;
        }

        // Check if this line starts with "Authorization:"
        if (request.compare(pos, 14, "Authorization:") == 0) {
            // Found it - extract the value
            size_t valueStart = pos + 14;
            // Skip whitespace
            while (valueStart < request.size() &&
                   (request[valueStart] == ' ' || request[valueStart] == '\t')) {
                valueStart++;
            }

            // Find end of line
            size_t valueEnd = request.find('\r', valueStart);
            if (valueEnd == std::string::npos) {
                valueEnd = request.find('\n', valueStart);
            }
            if (valueEnd == std::string::npos) {
                valueEnd = request.size();
            }

            authHeader = request.substr(valueStart, valueEnd - valueStart);
            return true;
        }

        pos++;
    }

    return false;  // No Authorization header found
}

RPCRequest CRPCServer::ParseRPCRequest(const std::string& json) {
    RPCRequest req;

    // Simple JSON parsing (just extract method and id)
    // In production, would use proper JSON library

    // Extract method
    size_t methodPos = json.find("\"method\"");
    if (methodPos != std::string::npos) {
        size_t colonPos = json.find(":", methodPos);
        size_t quoteStart = json.find("\"", colonPos);
        size_t quoteEnd = json.find("\"", quoteStart + 1);
        if (quoteStart != std::string::npos && quoteEnd != std::string::npos) {
            req.method = json.substr(quoteStart + 1, quoteEnd - quoteStart - 1);
        }
    }

    // Extract id
    size_t idPos = json.find("\"id\"");
    if (idPos != std::string::npos) {
        size_t colonPos = json.find(":", idPos);
        size_t quoteStart = json.find("\"", colonPos);
        if (quoteStart != std::string::npos) {
            size_t quoteEnd = json.find("\"", quoteStart + 1);
            if (quoteEnd != std::string::npos) {
                req.id = json.substr(quoteStart + 1, quoteEnd - quoteStart - 1);
            }
        } else {
            // Numeric id
            size_t numStart = colonPos + 1;
            while (numStart < json.size() && isspace(json[numStart])) numStart++;
            size_t numEnd = numStart;
            while (numEnd < json.size() && (isdigit(json[numEnd]) || json[numEnd] == '-')) numEnd++;
            if (numEnd > numStart) {
                req.id = json.substr(numStart, numEnd - numStart);
            }
        }
    }

    // Extract params (store as-is for now)
    size_t paramsPos = json.find("\"params\"");
    if (paramsPos != std::string::npos) {
        size_t colonPos = json.find(":", paramsPos);
        size_t arrayStart = json.find("[", colonPos);
        if (arrayStart != std::string::npos) {
            size_t arrayEnd = json.find("]", arrayStart);
            if (arrayEnd != std::string::npos) {
                req.params = json.substr(arrayStart, arrayEnd - arrayStart + 1);
            }
        }
    }

    return req;
}

RPCResponse CRPCServer::ExecuteRPC(const RPCRequest& request) {
    std::lock_guard<std::mutex> lock(m_handlersMutex);

    // Find handler
    auto it = m_handlers.find(request.method);
    if (it == m_handlers.end()) {
        return RPCResponse::Error(-32601, "Method not found", request.id);
    }

    // Execute handler
    try {
        std::string result = it->second(request.params);
        return RPCResponse::Success(result, request.id);
    } catch (const std::exception& e) {
        return RPCResponse::Error(-32603, e.what(), request.id);
    }
}

std::string CRPCServer::SerializeResponse(const RPCResponse& response) {
    std::ostringstream oss;
    oss << "{";
    oss << "\"jsonrpc\":\"2.0\",";
    if (!response.error.empty()) {
        oss << "\"error\":" << response.error << ",";
    } else {
        oss << "\"result\":" << response.result << ",";
    }
    oss << "\"id\":";
    if (response.id.empty() || response.id == "null") {
        oss << "null";
    } else if (isdigit(response.id[0]) || response.id[0] == '-') {
        oss << response.id;
    } else {
        oss << "\"" << response.id << "\"";
    }
    oss << "}";
    return oss.str();
}

// ============================================================================
// Helper Functions
// ============================================================================

/**
 * Format amount from ions to DIL with proper decimal places
 * 1 DIL = 100,000,000 ions (like Bitcoin satoshis)
 */
std::string CRPCServer::FormatAmount(CAmount amount) const {
    const CAmount COIN = 100000000;
    bool negative = amount < 0;
    if (negative) amount = -amount;

    CAmount wholePart = amount / COIN;
    CAmount fractionalPart = amount % COIN;

    std::ostringstream oss;
    if (negative) oss << "-";
    oss << wholePart << ".";
    oss << std::setfill('0') << std::setw(8) << fractionalPart;
    return oss.str();
}

/**
 * Validate and parse a Dilithion address string
 */
bool CRPCServer::ValidateAddress(const std::string& addressStr, CAddress& addressOut) const {
    if (addressStr.empty()) {
        return false;
    }

    CAddress addr;
    if (!addr.SetString(addressStr)) {
        return false;
    }

    if (!addr.IsValid()) {
        return false;
    }

    addressOut = addr;
    return true;
}

/**
 * Escape special characters for JSON strings
 */
std::string CRPCServer::EscapeJSON(const std::string& str) const {
    std::ostringstream oss;
    for (char c : str) {
        switch (c) {
            case '"':  oss << "\\\""; break;
            case '\\': oss << "\\\\"; break;
            case '\b': oss << "\\b";  break;
            case '\f': oss << "\\f";  break;
            case '\n': oss << "\\n";  break;
            case '\r': oss << "\\r";  break;
            case '\t': oss << "\\t";  break;
            default:
                if ('\x00' <= c && c <= '\x1f') {
                    oss << "\\u" << std::hex << std::setw(4) << std::setfill('0') << (int)c;
                } else {
                    oss << c;
                }
        }
    }
    return oss.str();
}

// ============================================================================
// RPC Method Implementations
// ============================================================================

// ----------------------------------------------------------------------------
// Wallet Information RPCs
// ----------------------------------------------------------------------------

std::string CRPCServer::RPC_GetNewAddress(const std::string& params) {
    if (!m_wallet) {
        throw std::runtime_error("Wallet not initialized");
    }

    CAddress addr = m_wallet->GetNewAddress();
    if (!addr.IsValid()) {
        throw std::runtime_error("Failed to get address");
    }

    return "\"" + addr.ToString() + "\"";
}

std::string CRPCServer::RPC_GetBalance(const std::string& params) {
    if (!m_wallet) {
        throw std::runtime_error("Wallet not initialized");
    }
    if (!m_utxo_set) {
        throw std::runtime_error("UTXO set not initialized");
    }
    if (!m_chainstate) {
        throw std::runtime_error("Chain state not initialized");
    }

    // Get current height
    unsigned int currentHeight = m_chainstate->GetHeight();

    // Get available balance (excludes immature coinbase)
    CAmount balance = m_wallet->GetAvailableBalance(*m_utxo_set, currentHeight);

    // Get all unspent outputs to calculate unconfirmed and immature
    std::vector<CWalletTx> utxos = m_wallet->ListUnspentOutputs(*m_utxo_set, currentHeight);

    CAmount unconfirmedBalance = 0;  // For future: transactions with 0 confirmations
    CAmount immatureBalance = 0;     // Coinbase outputs not yet mature

    // Calculate immature balance from coinbase UTXOs
    for (const auto& utxo : utxos) {
        CUTXOEntry entry;
        COutPoint outpoint(utxo.txid, utxo.vout);
        if (m_utxo_set->GetUTXO(outpoint, entry)) {
            if (entry.fCoinBase) {
                unsigned int confirmations = currentHeight - entry.nHeight + 1;
                if (confirmations < 100) {  // COINBASE_MATURITY
                    immatureBalance += utxo.nValue;
                }
            }
        }
    }

    std::ostringstream oss;
    oss << "{";
    oss << "\"balance\":" << FormatAmount(balance) << ",";
    oss << "\"unconfirmed_balance\":" << FormatAmount(unconfirmedBalance) << ",";
    oss << "\"immature_balance\":" << FormatAmount(immatureBalance);
    oss << "}";
    return oss.str();
}

std::string CRPCServer::RPC_GetAddresses(const std::string& params) {
    if (!m_wallet) {
        throw std::runtime_error("Wallet not initialized");
    }

    auto addresses = m_wallet->GetAddresses();

    std::ostringstream oss;
    oss << "[";
    for (size_t i = 0; i < addresses.size(); ++i) {
        if (i > 0) oss << ",";
        oss << "\"" << addresses[i].ToString() << "\"";
    }
    oss << "]";
    return oss.str();
}

std::string CRPCServer::RPC_ListUnspent(const std::string& params) {
    if (!m_wallet) {
        throw std::runtime_error("Wallet not initialized");
    }
    if (!m_utxo_set) {
        throw std::runtime_error("UTXO set not initialized");
    }
    if (!m_chainstate) {
        throw std::runtime_error("Chain state not initialized");
    }

    unsigned int currentHeight = m_chainstate->GetHeight();
    std::vector<CWalletTx> utxos = m_wallet->ListUnspentOutputs(*m_utxo_set, currentHeight);

    std::ostringstream oss;
    oss << "[";
    for (size_t i = 0; i < utxos.size(); ++i) {
        if (i > 0) oss << ",";

        // Get confirmations
        unsigned int confirmations = 0;
        if (utxos[i].nHeight > 0 && currentHeight >= utxos[i].nHeight) {
            confirmations = currentHeight - utxos[i].nHeight + 1;
        }

        oss << "{";
        oss << "\"txid\":\"" << utxos[i].txid.GetHex() << "\",";
        oss << "\"vout\":" << utxos[i].vout << ",";
        oss << "\"address\":\"" << utxos[i].address.ToString() << "\",";
        oss << "\"amount\":" << FormatAmount(utxos[i].nValue) << ",";
        oss << "\"confirmations\":" << confirmations;
        oss << "}";
    }
    oss << "]";
    return oss.str();
}

// ----------------------------------------------------------------------------
// Transaction Creation RPCs
// ----------------------------------------------------------------------------

std::string CRPCServer::RPC_SendToAddress(const std::string& params) {
    if (!m_wallet) {
        throw std::runtime_error("Wallet not initialized");
    }
    if (!m_mempool) {
        throw std::runtime_error("Mempool not initialized");
    }
    if (!m_utxo_set) {
        throw std::runtime_error("UTXO set not initialized");
    }
    if (!m_chainstate) {
        throw std::runtime_error("Chain state not initialized");
    }

    // Parse params - expecting {"address":"DLT1...", "amount":1.5}
    std::string address_str;
    CAmount amount = 0;

    // Extract address
    size_t addr_pos = params.find("\"address\"");
    if (addr_pos != std::string::npos) {
        size_t colon = params.find(":", addr_pos);
        size_t quote1 = params.find("\"", colon);
        size_t quote2 = params.find("\"", quote1 + 1);
        if (quote1 != std::string::npos && quote2 != std::string::npos) {
            address_str = params.substr(quote1 + 1, quote2 - quote1 - 1);
        }
    }

    // Extract amount
    size_t amt_pos = params.find("\"amount\"");
    if (amt_pos != std::string::npos) {
        size_t colon = params.find(":", amt_pos);
        size_t num_start = colon + 1;
        while (num_start < params.length() && isspace(params[num_start])) num_start++;
        size_t num_end = num_start;
        while (num_end < params.length() &&
               (isdigit(params[num_end]) || params[num_end] == '.' || params[num_end] == '-')) {
            num_end++;
        }
        if (num_end > num_start) {
            double amt_dbl = std::stod(params.substr(num_start, num_end - num_start));
            amount = static_cast<CAmount>(amt_dbl * 100000000);  // Convert DIL to ions
        }
    }

    // Validate inputs
    if (address_str.empty()) {
        throw std::runtime_error("Missing or invalid address parameter");
    }
    if (amount <= 0) {
        throw std::runtime_error("Invalid amount (must be positive)");
    }

    // Validate address
    CAddress recipient_address;
    if (!ValidateAddress(address_str, recipient_address)) {
        throw std::runtime_error("Invalid Dilithion address: " + address_str);
    }

    // Create transaction
    unsigned int currentHeight = m_chainstate->GetHeight();
    CAmount fee = CWallet::EstimateFee();
    CTransactionRef tx;
    std::string error;

    if (!m_wallet->CreateTransaction(recipient_address, amount, fee,
                                     *m_utxo_set, currentHeight, tx, error)) {
        throw std::runtime_error("Failed to create transaction: " + error);
    }

    // Send transaction
    if (!m_wallet->SendTransaction(tx, *m_mempool, *m_utxo_set, currentHeight, error)) {
        throw std::runtime_error("Failed to send transaction: " + error);
    }

    // Return txid
    uint256 txid = tx->GetHash();
    std::ostringstream oss;
    oss << "{\"txid\":\"" << txid.GetHex() << "\"}";
    return oss.str();
}

std::string CRPCServer::RPC_SignRawTransaction(const std::string& params) {
    if (!m_wallet) {
        throw std::runtime_error("Wallet not initialized");
    }
    if (!m_utxo_set) {
        throw std::runtime_error("UTXO set not initialized");
    }

    // Parse params - expecting {"hex":"..."}
    size_t hex_pos = params.find("\"hex\"");
    if (hex_pos == std::string::npos) {
        throw std::runtime_error("Missing hex parameter");
    }

    size_t colon = params.find(":", hex_pos);
    size_t quote1 = params.find("\"", colon);
    size_t quote2 = params.find("\"", quote1 + 1);
    if (quote1 == std::string::npos || quote2 == std::string::npos) {
        throw std::runtime_error("Invalid hex parameter format");
    }

    std::string hex_str = params.substr(quote1 + 1, quote2 - quote1 - 1);

    // Deserialize transaction from hex
    // TODO: Implement hex deserialization for CTransaction
    // For now, return error
    throw std::runtime_error("signrawtransaction not fully implemented - use sendtoaddress instead");
}

std::string CRPCServer::RPC_SendRawTransaction(const std::string& params) {
    if (!m_mempool) {
        throw std::runtime_error("Mempool not initialized");
    }
    if (!m_utxo_set) {
        throw std::runtime_error("UTXO set not initialized");
    }
    if (!m_chainstate) {
        throw std::runtime_error("Chain state not initialized");
    }

    // Parse params - expecting {"hex":"..."}
    size_t hex_pos = params.find("\"hex\"");
    if (hex_pos == std::string::npos) {
        throw std::runtime_error("Missing hex parameter");
    }

    size_t colon = params.find(":", hex_pos);
    size_t quote1 = params.find("\"", colon);
    size_t quote2 = params.find("\"", quote1 + 1);
    if (quote1 == std::string::npos || quote2 == std::string::npos) {
        throw std::runtime_error("Invalid hex parameter format");
    }

    std::string hex_str = params.substr(quote1 + 1, quote2 - quote1 - 1);

<<<<<<< HEAD
    // Phase 5: Transaction creation - implement after testnet stabilizes
    throw std::runtime_error("Transaction creation not yet implemented (Phase 5)");
=======
    // Deserialize transaction from hex
    // TODO: Implement hex deserialization for CTransaction
    // For now, return error
    throw std::runtime_error("sendrawtransaction not fully implemented - use sendtoaddress instead");
}

// ----------------------------------------------------------------------------
// Transaction Query RPCs
// ----------------------------------------------------------------------------

std::string CRPCServer::RPC_GetTransaction(const std::string& params) {
    if (!m_mempool) {
        throw std::runtime_error("Mempool not initialized");
    }
    if (!m_blockchain) {
        throw std::runtime_error("Blockchain not initialized");
    }

    // Parse params - expecting {"txid":"..."}
    size_t txid_pos = params.find("\"txid\"");
    if (txid_pos == std::string::npos) {
        throw std::runtime_error("Missing txid parameter");
    }

    size_t colon = params.find(":", txid_pos);
    size_t quote1 = params.find("\"", colon);
    size_t quote2 = params.find("\"", quote1 + 1);
    if (quote1 == std::string::npos || quote2 == std::string::npos) {
        throw std::runtime_error("Invalid txid parameter format");
    }

    std::string txid_str = params.substr(quote1 + 1, quote2 - quote1 - 1);
    uint256 txid;
    txid.SetHex(txid_str);

    // Try mempool first
    if (m_mempool->Exists(txid)) {
        std::ostringstream oss;
        oss << "{";
        oss << "\"txid\":\"" << txid.GetHex() << "\",";
        oss << "\"confirmations\":0,";
        oss << "\"in_mempool\":true";
        oss << "}";
        return oss.str();
    }

    // TODO: Search blockchain for confirmed transactions
    throw std::runtime_error("Transaction not found in mempool (blockchain search not yet implemented)");
}

std::string CRPCServer::RPC_ListTransactions(const std::string& params) {
    if (!m_wallet) {
        throw std::runtime_error("Wallet not initialized");
    }
    if (!m_utxo_set) {
        throw std::runtime_error("UTXO set not initialized");
    }
    if (!m_chainstate) {
        throw std::runtime_error("Chain state not initialized");
    }

    // For now, return wallet UTXOs as "received" transactions
    unsigned int currentHeight = m_chainstate->GetHeight();
    std::vector<CWalletTx> utxos = m_wallet->ListUnspentOutputs(*m_utxo_set, currentHeight);

    std::ostringstream oss;
    oss << "{\"transactions\":[";
    for (size_t i = 0; i < utxos.size(); ++i) {
        if (i > 0) oss << ",";

        unsigned int confirmations = 0;
        if (utxos[i].nHeight > 0 && currentHeight >= utxos[i].nHeight) {
            confirmations = currentHeight - utxos[i].nHeight + 1;
        }

        oss << "{";
        oss << "\"txid\":\"" << utxos[i].txid.GetHex() << "\",";
        oss << "\"address\":\"" << utxos[i].address.ToString() << "\",";
        oss << "\"category\":\"receive\",";
        oss << "\"amount\":" << FormatAmount(utxos[i].nValue) << ",";
        oss << "\"confirmations\":" << confirmations << ",";
        oss << "\"blockhash\":\"\"";  // TODO: Get block hash from height
        oss << "}";
    }
    oss << "]}";
    return oss.str();
}

std::string CRPCServer::RPC_GetMempoolInfo(const std::string& params) {
    if (!m_mempool) {
        throw std::runtime_error("Mempool not initialized");
    }

    size_t size, bytes;
    double min_fee_rate, max_fee_rate;
    m_mempool->GetStats(size, bytes, min_fee_rate, max_fee_rate);

    std::ostringstream oss;
    oss << "{";
    oss << "\"size\":" << size << ",";
    oss << "\"bytes\":" << bytes << ",";
    oss << "\"usage\":" << bytes << ",";
    oss << "\"min_fee_rate\":" << min_fee_rate << ",";
    oss << "\"max_fee_rate\":" << max_fee_rate;
    oss << "}";
    return oss.str();
}

// ----------------------------------------------------------------------------
// Blockchain Query RPCs
// ----------------------------------------------------------------------------

std::string CRPCServer::RPC_GetBlockchainInfo(const std::string& params) {
    if (!m_blockchain) {
        throw std::runtime_error("Blockchain not initialized");
    }
    if (!m_chainstate) {
        throw std::runtime_error("Chain state not initialized");
    }

    int height = m_chainstate->GetHeight();
    uint256 bestBlockHash;
    if (!m_blockchain->ReadBestBlock(bestBlockHash)) {
        throw std::runtime_error("Failed to read best block");
    }

    std::ostringstream oss;
    oss << "{";
    oss << "\"chain\":\"main\",";
    oss << "\"blocks\":" << height << ",";
    oss << "\"bestblockhash\":\"" << bestBlockHash.GetHex() << "\",";
    oss << "\"difficulty\":0,";  // TODO: Calculate difficulty from nBits
    oss << "\"mediantime\":0,";  // TODO: Calculate median time
    oss << "\"chainwork\":\"" << m_chainstate->GetChainWork().GetHex() << "\"";
    oss << "}";
    return oss.str();
}

std::string CRPCServer::RPC_GetBlock(const std::string& params) {
    if (!m_blockchain) {
        throw std::runtime_error("Blockchain not initialized");
    }

    // Parse params - expecting {"hash":"..."}
    size_t hash_pos = params.find("\"hash\"");
    if (hash_pos == std::string::npos) {
        throw std::runtime_error("Missing hash parameter");
    }

    size_t colon = params.find(":", hash_pos);
    size_t quote1 = params.find("\"", colon);
    size_t quote2 = params.find("\"", quote1 + 1);
    if (quote1 == std::string::npos || quote2 == std::string::npos) {
        throw std::runtime_error("Invalid hash parameter format");
    }

    std::string hash_str = params.substr(quote1 + 1, quote2 - quote1 - 1);
    uint256 hash;
    hash.SetHex(hash_str);

    CBlock block;
    if (!m_blockchain->ReadBlock(hash, block)) {
        throw std::runtime_error("Block not found");
    }

    CBlockIndex blockIndex;
    int height = -1;
    if (m_blockchain->ReadBlockIndex(hash, blockIndex)) {
        height = blockIndex.nHeight;
    }

    std::ostringstream oss;
    oss << "{";
    oss << "\"hash\":\"" << hash.GetHex() << "\",";
    oss << "\"height\":" << height << ",";
    oss << "\"version\":" << block.nVersion << ",";
    oss << "\"previousblockhash\":\"" << block.hashPrevBlock.GetHex() << "\",";
    oss << "\"merkleroot\":\"" << block.hashMerkleRoot.GetHex() << "\",";
    oss << "\"time\":" << block.nTime << ",";
    oss << "\"bits\":\"0x" << std::hex << block.nBits << std::dec << "\",";
    oss << "\"nonce\":" << block.nNonce << ",";
    oss << "\"tx_count\":" << (block.vtx.size() > 0 ? 1 : 0);  // Simplified
    oss << "}";
    return oss.str();
}

std::string CRPCServer::RPC_GetBlockHash(const std::string& params) {
    if (!m_chainstate) {
        throw std::runtime_error("Chain state not initialized");
    }
    if (!m_blockchain) {
        throw std::runtime_error("Blockchain not initialized");
    }

    // Parse params - expecting {"height":100}
    size_t height_pos = params.find("\"height\"");
    if (height_pos == std::string::npos) {
        throw std::runtime_error("Missing height parameter");
    }

    size_t colon = params.find(":", height_pos);
    size_t num_start = colon + 1;
    while (num_start < params.length() && isspace(params[num_start])) num_start++;
    size_t num_end = num_start;
    while (num_end < params.length() && isdigit(params[num_end])) num_end++;

    if (num_end <= num_start) {
        throw std::runtime_error("Invalid height parameter format");
    }

    int height = std::stoi(params.substr(num_start, num_end - num_start));

    // Get blocks at this height
    std::vector<uint256> hashes = m_chainstate->GetBlocksAtHeight(height);
    if (hashes.empty()) {
        throw std::runtime_error("No block found at height " + std::to_string(height));
    }

    // Return first block (on main chain)
    std::ostringstream oss;
    oss << "{\"blockhash\":\"" << hashes[0].GetHex() << "\"}";
    return oss.str();
}

std::string CRPCServer::RPC_GetTxOut(const std::string& params) {
    if (!m_utxo_set) {
        throw std::runtime_error("UTXO set not initialized");
    }
    if (!m_blockchain) {
        throw std::runtime_error("Blockchain not initialized");
    }
    if (!m_chainstate) {
        throw std::runtime_error("Chain state not initialized");
    }

    // Parse params - expecting {"txid":"...", "n":0}
    size_t txid_pos = params.find("\"txid\"");
    if (txid_pos == std::string::npos) {
        throw std::runtime_error("Missing txid parameter");
    }

    size_t colon = params.find(":", txid_pos);
    size_t quote1 = params.find("\"", colon);
    size_t quote2 = params.find("\"", quote1 + 1);
    if (quote1 == std::string::npos || quote2 == std::string::npos) {
        throw std::runtime_error("Invalid txid parameter format");
    }

    std::string txid_str = params.substr(quote1 + 1, quote2 - quote1 - 1);
    uint256 txid;
    txid.SetHex(txid_str);

    // Parse n
    size_t n_pos = params.find("\"n\"", quote2);
    if (n_pos == std::string::npos) {
        throw std::runtime_error("Missing n parameter");
    }

    colon = params.find(":", n_pos);
    size_t num_start = colon + 1;
    while (num_start < params.length() && isspace(params[num_start])) num_start++;
    size_t num_end = num_start;
    while (num_end < params.length() && isdigit(params[num_end])) num_end++;

    if (num_end <= num_start) {
        throw std::runtime_error("Invalid n parameter format");
    }

    uint32_t n = std::stoul(params.substr(num_start, num_end - num_start));

    // Look up UTXO
    COutPoint outpoint(txid, n);
    CUTXOEntry entry;
    if (!m_utxo_set->GetUTXO(outpoint, entry)) {
        return "null";  // UTXO doesn't exist or already spent
    }

    unsigned int currentHeight = m_chainstate->GetHeight();
    unsigned int confirmations = 0;
    if (entry.nHeight > 0 && currentHeight >= entry.nHeight) {
        confirmations = currentHeight - entry.nHeight + 1;
    }

    uint256 bestBlockHash;
    m_blockchain->ReadBestBlock(bestBlockHash);

    std::ostringstream oss;
    oss << "{";
    oss << "\"bestblock\":\"" << bestBlockHash.GetHex() << "\",";
    oss << "\"confirmations\":" << confirmations << ",";
    oss << "\"value\":" << FormatAmount(entry.out.nValue) << ",";
    oss << "\"scriptPubKey\":{";
    oss << "\"hex\":\"";
    for (uint8_t byte : entry.out.scriptPubKey) {
        oss << std::hex << std::setw(2) << std::setfill('0') << (int)byte;
    }
    oss << std::dec << "\"";
    oss << "},";
    oss << "\"coinbase\":" << (entry.fCoinBase ? "true" : "false");
    oss << "}";
    return oss.str();
>>>>>>> 1aec0484
}

std::string CRPCServer::RPC_EncryptWallet(const std::string& params) {
    if (!m_wallet) {
        throw std::runtime_error("Wallet not initialized");
    }

    if (m_wallet->IsCrypted()) {
        throw std::runtime_error("Error: Wallet is already encrypted");
    }

    // Parse params to get passphrase
    // Expected format: {"passphrase":"password"}
    size_t pos = params.find("\"passphrase\"");
    if (pos == std::string::npos) {
        throw std::runtime_error("Missing passphrase parameter");
    }

    pos = params.find(":", pos);
    if (pos == std::string::npos) {
        throw std::runtime_error("Invalid passphrase format");
    }

    pos = params.find("\"", pos + 1);
    if (pos == std::string::npos) {
        throw std::runtime_error("Invalid passphrase format");
    }

    size_t end = params.find("\"", pos + 1);
    if (end == std::string::npos) {
        throw std::runtime_error("Invalid passphrase format");
    }

    std::string passphrase = params.substr(pos + 1, end - pos - 1);

    if (passphrase.empty()) {
        throw std::runtime_error("Error: Passphrase cannot be empty");
    }

    if (!m_wallet->EncryptWallet(passphrase)) {
        throw std::runtime_error("Error: Failed to encrypt wallet");
    }

    return "\"Wallet encrypted. Please backup your wallet and remember your passphrase!\"";
}

std::string CRPCServer::RPC_WalletPassphrase(const std::string& params) {
    if (!m_wallet) {
        throw std::runtime_error("Wallet not initialized");
    }

    if (!m_wallet->IsCrypted()) {
        throw std::runtime_error("Error: Wallet is not encrypted");
    }

    // Parse params: {"passphrase":"password", "timeout":60}
    size_t pos = params.find("\"passphrase\"");
    if (pos == std::string::npos) {
        throw std::runtime_error("Missing passphrase parameter");
    }

    pos = params.find(":", pos);
    pos = params.find("\"", pos + 1);
    size_t end = params.find("\"", pos + 1);
    std::string passphrase = params.substr(pos + 1, end - pos - 1);

    // Parse timeout (optional, default 60 seconds)
    int64_t timeout = 60;
    size_t timeoutPos = params.find("\"timeout\"");
    if (timeoutPos != std::string::npos) {
        timeoutPos = params.find(":", timeoutPos);
        size_t numStart = timeoutPos + 1;
        while (numStart < params.length() && isspace(params[numStart])) numStart++;
        size_t numEnd = numStart;
        while (numEnd < params.length() && isdigit(params[numEnd])) numEnd++;
        if (numEnd > numStart) {
            timeout = std::stoll(params.substr(numStart, numEnd - numStart));
        }
    }

    if (!m_wallet->Unlock(passphrase, timeout)) {
        throw std::runtime_error("Error: The wallet passphrase entered was incorrect");
    }

    std::ostringstream oss;
    oss << "\"Wallet unlocked";
    if (timeout > 0) {
        oss << " for " << timeout << " seconds";
    }
    oss << "\"";
    return oss.str();
}

std::string CRPCServer::RPC_WalletLock(const std::string& params) {
    if (!m_wallet) {
        throw std::runtime_error("Wallet not initialized");
    }

    if (!m_wallet->IsCrypted()) {
        throw std::runtime_error("Error: Wallet is not encrypted");
    }

    if (!m_wallet->Lock()) {
        throw std::runtime_error("Error: Failed to lock wallet");
    }

    return "\"Wallet locked\"";
}

std::string CRPCServer::RPC_WalletPassphraseChange(const std::string& params) {
    if (!m_wallet) {
        throw std::runtime_error("Wallet not initialized");
    }

    if (!m_wallet->IsCrypted()) {
        throw std::runtime_error("Error: Wallet is not encrypted");
    }

    // Parse params: {"oldpassphrase":"old", "newpassphrase":"new"}
    size_t pos = params.find("\"oldpassphrase\"");
    if (pos == std::string::npos) {
        throw std::runtime_error("Missing oldpassphrase parameter");
    }

    pos = params.find(":", pos);
    pos = params.find("\"", pos + 1);
    size_t end = params.find("\"", pos + 1);
    std::string oldPass = params.substr(pos + 1, end - pos - 1);

    pos = params.find("\"newpassphrase\"", end);
    if (pos == std::string::npos) {
        throw std::runtime_error("Missing newpassphrase parameter");
    }

    pos = params.find(":", pos);
    pos = params.find("\"", pos + 1);
    end = params.find("\"", pos + 1);
    std::string newPass = params.substr(pos + 1, end - pos - 1);

    if (newPass.empty()) {
        throw std::runtime_error("Error: New passphrase cannot be empty");
    }

    if (!m_wallet->ChangePassphrase(oldPass, newPass)) {
        throw std::runtime_error("Error: The wallet passphrase entered was incorrect");
    }

    return "\"Wallet passphrase changed successfully\"";
}

std::string CRPCServer::RPC_GetMiningInfo(const std::string& params) {
    if (!m_miner) {
        throw std::runtime_error("Miner not initialized");
    }

    std::ostringstream oss;
    oss << "{";
    oss << "\"mining\":" << (m_miner->IsMining() ? "true" : "false") << ",";
    oss << "\"hashrate\":" << m_miner->GetHashRate() << ",";
    oss << "\"threads\":" << m_miner->GetThreadCount();
    oss << "}";
    return oss.str();
}

std::string CRPCServer::RPC_StartMining(const std::string& params) {
    if (!m_miner) {
        throw std::runtime_error("Miner not initialized");
    }

    // Phase 5: Block template generation - implement after testnet stabilizes
    // For now, just return mining status
    return m_miner->IsMining() ? "true" : "false";
}

std::string CRPCServer::RPC_StopMining(const std::string& params) {
    if (!m_miner) {
        throw std::runtime_error("Miner not initialized");
    }

    m_miner->StopMining();
    return "true";
}

std::string CRPCServer::RPC_GetNetworkInfo(const std::string& params) {
    std::ostringstream oss;
    oss << "{";
    oss << "\"version\":\"1.0.0\",";
    oss << "\"subversion\":\"/Dilithion:1.0.0/\",";
    oss << "\"protocolversion\":1";
    oss << "}";
    return oss.str();
}

std::string CRPCServer::RPC_GetPeerInfo(const std::string& params) {
    // Network management is handled by CConnectionManager and CPeerManager in dilithion-node.cpp
    // Phase 5: Expose peer information via RPC interface
    return "[]";
}

std::string CRPCServer::RPC_Help(const std::string& params) {
    std::ostringstream oss;
    oss << "{\"commands\":[";

    // Wallet information
    oss << "\"getnewaddress - Get a new receiving address\",";
    oss << "\"getbalance - Get wallet balance (available, unconfirmed, immature)\",";
    oss << "\"getaddresses - List all wallet addresses\",";
    oss << "\"listunspent - List unspent transaction outputs\",";

    // Transaction creation
    oss << "\"sendtoaddress - Send coins to an address\",";
    oss << "\"signrawtransaction - Sign a raw transaction (not fully implemented)\",";
    oss << "\"sendrawtransaction - Broadcast a raw transaction (not fully implemented)\",";

    // Transaction query
    oss << "\"gettransaction - Get transaction details by txid\",";
    oss << "\"listtransactions - List wallet transactions\",";
    oss << "\"getmempoolinfo - Get mempool statistics\",";

    // Blockchain query
    oss << "\"getblockchaininfo - Get blockchain information\",";
    oss << "\"getblock - Get block by hash\",";
    oss << "\"getblockhash - Get block hash by height\",";
    oss << "\"gettxout - Get UTXO information\",";

    // Wallet encryption
    oss << "\"encryptwallet - Encrypt wallet with passphrase\",";
    oss << "\"walletpassphrase - Unlock wallet for a timeout period\",";
    oss << "\"walletlock - Lock encrypted wallet\",";
    oss << "\"walletpassphrasechange - Change wallet passphrase\",";

    // Mining
    oss << "\"getmininginfo - Get mining status and hashrate\",";
    oss << "\"startmining - Start mining (not fully implemented)\",";
    oss << "\"stopmining - Stop mining\",";

    // Network and general
    oss << "\"getnetworkinfo - Get network information\",";
    oss << "\"getpeerinfo - Get peer information\",";
    oss << "\"help - This help message\",";
    oss << "\"stop - Stop the Dilithion node\"";

    oss << "]}";
    return oss.str();
}

std::string CRPCServer::RPC_Stop(const std::string& params) {
    // Stop the server gracefully
    std::thread([this]() {
        std::this_thread::sleep_for(std::chrono::milliseconds(100));
        Stop();
    }).detach();

    return "\"Dilithion server stopping\"";
}
<|MERGE_RESOLUTION|>--- conflicted
+++ resolved
@@ -1,1345 +1,1339 @@
-// Copyright (c) 2025 The Dilithion Core developers
-// Distributed under the MIT software license
-
-#include <rpc/server.h>
-#include <rpc/auth.h>
-#include <node/mempool.h>
-#include <node/blockchain_storage.h>
-#include <node/utxo_set.h>
-#include <consensus/chain.h>
-#include <amount.h>
-
-#include <sstream>
-#include <cstring>
-#include <iostream>
-#include <iomanip>
-#include <algorithm>
-
-#ifdef _WIN32
-    #include <winsock2.h>
-    #pragma comment(lib, "ws2_32.lib")
-    typedef int socklen_t;
-#else
-    #include <sys/socket.h>
-    #include <netinet/in.h>
-    #include <unistd.h>
-    #include <arpa/inet.h>
-    #define INVALID_SOCKET -1
-    #define SOCKET_ERROR -1
-    #define closesocket close
-#endif
-
-// Helper function to extract IP address from client socket
-static std::string GetClientIP(int clientSocket) {
-    struct sockaddr_in addr;
-    socklen_t addr_size = sizeof(struct sockaddr_in);
-    int res = getpeername(clientSocket, (struct sockaddr *)&addr, &addr_size);
-    if (res != 0) {
-        return "unknown";
-    }
-    return std::string(inet_ntoa(addr.sin_addr));
-}
-
-CRPCServer::CRPCServer(uint16_t port)
-    : m_port(port), m_wallet(nullptr), m_miner(nullptr), m_mempool(nullptr),
-      m_blockchain(nullptr), m_utxo_set(nullptr), m_chainstate(nullptr),
-      m_serverSocket(INVALID_SOCKET)
-{
-    // Register RPC handlers - Wallet information
-    m_handlers["getnewaddress"] = [this](const std::string& p) { return RPC_GetNewAddress(p); };
-    m_handlers["getbalance"] = [this](const std::string& p) { return RPC_GetBalance(p); };
-    m_handlers["getaddresses"] = [this](const std::string& p) { return RPC_GetAddresses(p); };
-    m_handlers["listunspent"] = [this](const std::string& p) { return RPC_ListUnspent(p); };
-
-    // Transaction creation
-    m_handlers["sendtoaddress"] = [this](const std::string& p) { return RPC_SendToAddress(p); };
-    m_handlers["signrawtransaction"] = [this](const std::string& p) { return RPC_SignRawTransaction(p); };
-    m_handlers["sendrawtransaction"] = [this](const std::string& p) { return RPC_SendRawTransaction(p); };
-
-    // Transaction query
-    m_handlers["gettransaction"] = [this](const std::string& p) { return RPC_GetTransaction(p); };
-    m_handlers["listtransactions"] = [this](const std::string& p) { return RPC_ListTransactions(p); };
-    m_handlers["getmempoolinfo"] = [this](const std::string& p) { return RPC_GetMempoolInfo(p); };
-
-    // Blockchain query
-    m_handlers["getblockchaininfo"] = [this](const std::string& p) { return RPC_GetBlockchainInfo(p); };
-    m_handlers["getblock"] = [this](const std::string& p) { return RPC_GetBlock(p); };
-    m_handlers["getblockhash"] = [this](const std::string& p) { return RPC_GetBlockHash(p); };
-    m_handlers["gettxout"] = [this](const std::string& p) { return RPC_GetTxOut(p); };
-
-    // Wallet encryption
-    m_handlers["encryptwallet"] = [this](const std::string& p) { return RPC_EncryptWallet(p); };
-    m_handlers["walletpassphrase"] = [this](const std::string& p) { return RPC_WalletPassphrase(p); };
-    m_handlers["walletlock"] = [this](const std::string& p) { return RPC_WalletLock(p); };
-    m_handlers["walletpassphrasechange"] = [this](const std::string& p) { return RPC_WalletPassphraseChange(p); };
-
-    // Mining
-    m_handlers["getmininginfo"] = [this](const std::string& p) { return RPC_GetMiningInfo(p); };
-    m_handlers["startmining"] = [this](const std::string& p) { return RPC_StartMining(p); };
-    m_handlers["stopmining"] = [this](const std::string& p) { return RPC_StopMining(p); };
-
-    // Network and general
-    m_handlers["getnetworkinfo"] = [this](const std::string& p) { return RPC_GetNetworkInfo(p); };
-    m_handlers["getpeerinfo"] = [this](const std::string& p) { return RPC_GetPeerInfo(p); };
-    m_handlers["help"] = [this](const std::string& p) { return RPC_Help(p); };
-    m_handlers["stop"] = [this](const std::string& p) { return RPC_Stop(p); };
-}
-
-CRPCServer::~CRPCServer() {
-    Stop();
-}
-
-bool CRPCServer::Start() {
-    if (m_running) {
-        return false;
-    }
-
-#ifdef _WIN32
-    WSADATA wsaData;
-    if (WSAStartup(MAKEWORD(2, 2), &wsaData) != 0) {
-        return false;
-    }
-#endif
-
-    // Create socket
-    m_serverSocket = socket(AF_INET, SOCK_STREAM, 0);
-    if (m_serverSocket == INVALID_SOCKET) {
-        return false;
-    }
-
-    // Set socket options
-    int opt = 1;
-    setsockopt(m_serverSocket, SOL_SOCKET, SO_REUSEADDR, (const char*)&opt, sizeof(opt));
-
-    // Bind to port
-    struct sockaddr_in addr;
-    memset(&addr, 0, sizeof(addr));
-    addr.sin_family = AF_INET;
-    addr.sin_addr.s_addr = htonl(INADDR_LOOPBACK);  // Only listen on localhost for security
-    addr.sin_port = htons(m_port);
-
-    if (bind(m_serverSocket, (struct sockaddr*)&addr, sizeof(addr)) == SOCKET_ERROR) {
-        closesocket(m_serverSocket);
-        m_serverSocket = INVALID_SOCKET;
-        return false;
-    }
-
-    // Listen
-    if (listen(m_serverSocket, 10) == SOCKET_ERROR) {
-        closesocket(m_serverSocket);
-        m_serverSocket = INVALID_SOCKET;
-        return false;
-    }
-
-    // Start server thread
-    m_running = true;
-    m_serverThread = std::thread(&CRPCServer::ServerThread, this);
-
-    return true;
-}
-
-void CRPCServer::Stop() {
-    if (!m_running) {
-        return;
-    }
-
-    m_running = false;
-
-    // Close server socket
-    if (m_serverSocket != INVALID_SOCKET) {
-        closesocket(m_serverSocket);
-        m_serverSocket = INVALID_SOCKET;
-    }
-
-    // Wait for server thread
-    if (m_serverThread.joinable()) {
-        m_serverThread.join();
-    }
-
-#ifdef _WIN32
-    WSACleanup();
-#endif
-}
-
-void CRPCServer::ServerThread() {
-    while (m_running) {
-        // Accept client connection
-        struct sockaddr_in clientAddr;
-        socklen_t clientLen = sizeof(clientAddr);
-        int clientSocket = accept(m_serverSocket, (struct sockaddr*)&clientAddr, &clientLen);
-
-        if (clientSocket == INVALID_SOCKET) {
-            if (m_running) {
-                // Error occurred
-                continue;
-            } else {
-                // Server stopped
-                break;
-            }
-        }
-
-        // Handle client in this thread (for simplicity)
-        // In production, would use thread pool
-        HandleClient(clientSocket);
-        closesocket(clientSocket);
-    }
-}
-
-void CRPCServer::HandleClient(int clientSocket) {
-    // Get client IP for rate limiting
-    std::string clientIP = GetClientIP(clientSocket);
-
-    // Check if IP is locked out due to failed auth attempts
-    if (m_rateLimiter.IsLockedOut(clientIP)) {
-        std::string response = BuildHTTPResponse(
-            "{\"error\":\"Too many failed authentication attempts. Try again later.\"}"
-        );
-        send(clientSocket, response.c_str(), response.size(), 0);
-        return;
-    }
-
-    // Check rate limit
-    if (!m_rateLimiter.AllowRequest(clientIP)) {
-        std::string response = BuildHTTPResponse(
-            "{\"error\":\"Rate limit exceeded. Please slow down your requests.\"}"
-        );
-        send(clientSocket, response.c_str(), response.size(), 0);
-        return;
-    }
-
-    // Read HTTP request
-    char buffer[4096];
-    int bytesRead = recv(clientSocket, buffer, sizeof(buffer) - 1, 0);
-    if (bytesRead <= 0) {
-        return;
-    }
-    buffer[bytesRead] = '\0';
-
-    std::string request(buffer);
-
-    // Check authentication if configured
-    if (RPCAuth::IsAuthConfigured()) {
-        std::string authHeader;
-        if (!ExtractAuthHeader(request, authHeader)) {
-            // No Authorization header
-            std::string response = BuildHTTPUnauthorized();
-            send(clientSocket, response.c_str(), response.size(), 0);
-            return;
-        }
-
-        // Parse credentials
-        std::string username, password;
-        if (!RPCAuth::ParseAuthHeader(authHeader, username, password)) {
-            // Malformed Authorization header
-            std::string response = BuildHTTPUnauthorized();
-            send(clientSocket, response.c_str(), response.size(), 0);
-            return;
-        }
-
-        // Authenticate
-        if (!RPCAuth::AuthenticateRequest(username, password)) {
-            // Invalid credentials - record failure
-            m_rateLimiter.RecordAuthFailure(clientIP);
-            std::string response = BuildHTTPUnauthorized();
-            send(clientSocket, response.c_str(), response.size(), 0);
-            return;
-        }
-
-        // Authentication successful - reset failure counter
-        m_rateLimiter.RecordAuthSuccess(clientIP);
-    }
-
-    // Parse HTTP request
-    std::string jsonrpc;
-    if (!ParseHTTPRequest(request, jsonrpc)) {
-        // Invalid HTTP request
-        std::string response = BuildHTTPResponse("{\"error\":\"Invalid HTTP request\"}");
-        send(clientSocket, response.c_str(), response.size(), 0);
-        return;
-    }
-
-    // Parse JSON-RPC request
-    RPCRequest rpcReq;
-    try {
-        rpcReq = ParseRPCRequest(jsonrpc);
-    } catch (...) {
-        RPCResponse rpcResp = RPCResponse::Error(-32700, "Parse error", "");
-        std::string response = BuildHTTPResponse(SerializeResponse(rpcResp));
-        send(clientSocket, response.c_str(), response.size(), 0);
-        return;
-    }
-
-    // Execute RPC
-    RPCResponse rpcResp = ExecuteRPC(rpcReq);
-
-    // Send response
-    std::string response = BuildHTTPResponse(SerializeResponse(rpcResp));
-    send(clientSocket, response.c_str(), response.size(), 0);
-}
-
-bool CRPCServer::ParseHTTPRequest(const std::string& request, std::string& jsonrpc) {
-    // Find the end of headers (blank line)
-    size_t pos = request.find("\r\n\r\n");
-    if (pos == std::string::npos) {
-        pos = request.find("\n\n");
-        if (pos == std::string::npos) {
-            return false;
-        }
-        jsonrpc = request.substr(pos + 2);
-    } else {
-        jsonrpc = request.substr(pos + 4);
-    }
-
-    return !jsonrpc.empty();
-}
-
-std::string CRPCServer::BuildHTTPResponse(const std::string& body) {
-    std::ostringstream oss;
-    oss << "HTTP/1.1 200 OK\r\n";
-    oss << "Content-Type: application/json\r\n";
-    oss << "Content-Length: " << body.size() << "\r\n";
-    oss << "Connection: close\r\n";
-    oss << "\r\n";
-    oss << body;
-    return oss.str();
-}
-
-std::string CRPCServer::BuildHTTPUnauthorized() {
-    std::string body = "{\"error\":\"Unauthorized - Invalid or missing credentials\"}";
-    std::ostringstream oss;
-    oss << "HTTP/1.1 401 Unauthorized\r\n";
-    oss << "WWW-Authenticate: Basic realm=\"Dilithion RPC\"\r\n";
-    oss << "Content-Type: application/json\r\n";
-    oss << "Content-Length: " << body.size() << "\r\n";
-    oss << "Connection: close\r\n";
-    oss << "\r\n";
-    oss << body;
-    return oss.str();
-}
-
-bool CRPCServer::ExtractAuthHeader(const std::string& request, std::string& authHeader) {
-    // Look for "Authorization:" header (case-insensitive)
-    size_t pos = 0;
-    while (pos < request.size()) {
-        // Find line start
-        if (pos > 0 && request[pos - 1] != '\n') {
-            pos++;
-            continue;
-        }
-
-        // Check if this line starts with "Authorization:"
-        if (request.compare(pos, 14, "Authorization:") == 0) {
-            // Found it - extract the value
-            size_t valueStart = pos + 14;
-            // Skip whitespace
-            while (valueStart < request.size() &&
-                   (request[valueStart] == ' ' || request[valueStart] == '\t')) {
-                valueStart++;
-            }
-
-            // Find end of line
-            size_t valueEnd = request.find('\r', valueStart);
-            if (valueEnd == std::string::npos) {
-                valueEnd = request.find('\n', valueStart);
-            }
-            if (valueEnd == std::string::npos) {
-                valueEnd = request.size();
-            }
-
-            authHeader = request.substr(valueStart, valueEnd - valueStart);
-            return true;
-        }
-
-        pos++;
-    }
-
-    return false;  // No Authorization header found
-}
-
-RPCRequest CRPCServer::ParseRPCRequest(const std::string& json) {
-    RPCRequest req;
-
-    // Simple JSON parsing (just extract method and id)
-    // In production, would use proper JSON library
-
-    // Extract method
-    size_t methodPos = json.find("\"method\"");
-    if (methodPos != std::string::npos) {
-        size_t colonPos = json.find(":", methodPos);
-        size_t quoteStart = json.find("\"", colonPos);
-        size_t quoteEnd = json.find("\"", quoteStart + 1);
-        if (quoteStart != std::string::npos && quoteEnd != std::string::npos) {
-            req.method = json.substr(quoteStart + 1, quoteEnd - quoteStart - 1);
-        }
-    }
-
-    // Extract id
-    size_t idPos = json.find("\"id\"");
-    if (idPos != std::string::npos) {
-        size_t colonPos = json.find(":", idPos);
-        size_t quoteStart = json.find("\"", colonPos);
-        if (quoteStart != std::string::npos) {
-            size_t quoteEnd = json.find("\"", quoteStart + 1);
-            if (quoteEnd != std::string::npos) {
-                req.id = json.substr(quoteStart + 1, quoteEnd - quoteStart - 1);
-            }
-        } else {
-            // Numeric id
-            size_t numStart = colonPos + 1;
-            while (numStart < json.size() && isspace(json[numStart])) numStart++;
-            size_t numEnd = numStart;
-            while (numEnd < json.size() && (isdigit(json[numEnd]) || json[numEnd] == '-')) numEnd++;
-            if (numEnd > numStart) {
-                req.id = json.substr(numStart, numEnd - numStart);
-            }
-        }
-    }
-
-    // Extract params (store as-is for now)
-    size_t paramsPos = json.find("\"params\"");
-    if (paramsPos != std::string::npos) {
-        size_t colonPos = json.find(":", paramsPos);
-        size_t arrayStart = json.find("[", colonPos);
-        if (arrayStart != std::string::npos) {
-            size_t arrayEnd = json.find("]", arrayStart);
-            if (arrayEnd != std::string::npos) {
-                req.params = json.substr(arrayStart, arrayEnd - arrayStart + 1);
-            }
-        }
-    }
-
-    return req;
-}
-
-RPCResponse CRPCServer::ExecuteRPC(const RPCRequest& request) {
-    std::lock_guard<std::mutex> lock(m_handlersMutex);
-
-    // Find handler
-    auto it = m_handlers.find(request.method);
-    if (it == m_handlers.end()) {
-        return RPCResponse::Error(-32601, "Method not found", request.id);
-    }
-
-    // Execute handler
-    try {
-        std::string result = it->second(request.params);
-        return RPCResponse::Success(result, request.id);
-    } catch (const std::exception& e) {
-        return RPCResponse::Error(-32603, e.what(), request.id);
-    }
-}
-
-std::string CRPCServer::SerializeResponse(const RPCResponse& response) {
-    std::ostringstream oss;
-    oss << "{";
-    oss << "\"jsonrpc\":\"2.0\",";
-    if (!response.error.empty()) {
-        oss << "\"error\":" << response.error << ",";
-    } else {
-        oss << "\"result\":" << response.result << ",";
-    }
-    oss << "\"id\":";
-    if (response.id.empty() || response.id == "null") {
-        oss << "null";
-    } else if (isdigit(response.id[0]) || response.id[0] == '-') {
-        oss << response.id;
-    } else {
-        oss << "\"" << response.id << "\"";
-    }
-    oss << "}";
-    return oss.str();
-}
-
-// ============================================================================
-// Helper Functions
-// ============================================================================
-
-/**
- * Format amount from ions to DIL with proper decimal places
- * 1 DIL = 100,000,000 ions (like Bitcoin satoshis)
- */
-std::string CRPCServer::FormatAmount(CAmount amount) const {
-    const CAmount COIN = 100000000;
-    bool negative = amount < 0;
-    if (negative) amount = -amount;
-
-    CAmount wholePart = amount / COIN;
-    CAmount fractionalPart = amount % COIN;
-
-    std::ostringstream oss;
-    if (negative) oss << "-";
-    oss << wholePart << ".";
-    oss << std::setfill('0') << std::setw(8) << fractionalPart;
-    return oss.str();
-}
-
-/**
- * Validate and parse a Dilithion address string
- */
-bool CRPCServer::ValidateAddress(const std::string& addressStr, CAddress& addressOut) const {
-    if (addressStr.empty()) {
-        return false;
-    }
-
-    CAddress addr;
-    if (!addr.SetString(addressStr)) {
-        return false;
-    }
-
-    if (!addr.IsValid()) {
-        return false;
-    }
-
-    addressOut = addr;
-    return true;
-}
-
-/**
- * Escape special characters for JSON strings
- */
-std::string CRPCServer::EscapeJSON(const std::string& str) const {
-    std::ostringstream oss;
-    for (char c : str) {
-        switch (c) {
-            case '"':  oss << "\\\""; break;
-            case '\\': oss << "\\\\"; break;
-            case '\b': oss << "\\b";  break;
-            case '\f': oss << "\\f";  break;
-            case '\n': oss << "\\n";  break;
-            case '\r': oss << "\\r";  break;
-            case '\t': oss << "\\t";  break;
-            default:
-                if ('\x00' <= c && c <= '\x1f') {
-                    oss << "\\u" << std::hex << std::setw(4) << std::setfill('0') << (int)c;
-                } else {
-                    oss << c;
-                }
-        }
-    }
-    return oss.str();
-}
-
-// ============================================================================
-// RPC Method Implementations
-// ============================================================================
-
-// ----------------------------------------------------------------------------
-// Wallet Information RPCs
-// ----------------------------------------------------------------------------
-
-std::string CRPCServer::RPC_GetNewAddress(const std::string& params) {
-    if (!m_wallet) {
-        throw std::runtime_error("Wallet not initialized");
-    }
-
-    CAddress addr = m_wallet->GetNewAddress();
-    if (!addr.IsValid()) {
-        throw std::runtime_error("Failed to get address");
-    }
-
-    return "\"" + addr.ToString() + "\"";
-}
-
-std::string CRPCServer::RPC_GetBalance(const std::string& params) {
-    if (!m_wallet) {
-        throw std::runtime_error("Wallet not initialized");
-    }
-    if (!m_utxo_set) {
-        throw std::runtime_error("UTXO set not initialized");
-    }
-    if (!m_chainstate) {
-        throw std::runtime_error("Chain state not initialized");
-    }
-
-    // Get current height
-    unsigned int currentHeight = m_chainstate->GetHeight();
-
-    // Get available balance (excludes immature coinbase)
-    CAmount balance = m_wallet->GetAvailableBalance(*m_utxo_set, currentHeight);
-
-    // Get all unspent outputs to calculate unconfirmed and immature
-    std::vector<CWalletTx> utxos = m_wallet->ListUnspentOutputs(*m_utxo_set, currentHeight);
-
-    CAmount unconfirmedBalance = 0;  // For future: transactions with 0 confirmations
-    CAmount immatureBalance = 0;     // Coinbase outputs not yet mature
-
-    // Calculate immature balance from coinbase UTXOs
-    for (const auto& utxo : utxos) {
-        CUTXOEntry entry;
-        COutPoint outpoint(utxo.txid, utxo.vout);
-        if (m_utxo_set->GetUTXO(outpoint, entry)) {
-            if (entry.fCoinBase) {
-                unsigned int confirmations = currentHeight - entry.nHeight + 1;
-                if (confirmations < 100) {  // COINBASE_MATURITY
-                    immatureBalance += utxo.nValue;
-                }
-            }
-        }
-    }
-
-    std::ostringstream oss;
-    oss << "{";
-    oss << "\"balance\":" << FormatAmount(balance) << ",";
-    oss << "\"unconfirmed_balance\":" << FormatAmount(unconfirmedBalance) << ",";
-    oss << "\"immature_balance\":" << FormatAmount(immatureBalance);
-    oss << "}";
-    return oss.str();
-}
-
-std::string CRPCServer::RPC_GetAddresses(const std::string& params) {
-    if (!m_wallet) {
-        throw std::runtime_error("Wallet not initialized");
-    }
-
-    auto addresses = m_wallet->GetAddresses();
-
-    std::ostringstream oss;
-    oss << "[";
-    for (size_t i = 0; i < addresses.size(); ++i) {
-        if (i > 0) oss << ",";
-        oss << "\"" << addresses[i].ToString() << "\"";
-    }
-    oss << "]";
-    return oss.str();
-}
-
-std::string CRPCServer::RPC_ListUnspent(const std::string& params) {
-    if (!m_wallet) {
-        throw std::runtime_error("Wallet not initialized");
-    }
-    if (!m_utxo_set) {
-        throw std::runtime_error("UTXO set not initialized");
-    }
-    if (!m_chainstate) {
-        throw std::runtime_error("Chain state not initialized");
-    }
-
-    unsigned int currentHeight = m_chainstate->GetHeight();
-    std::vector<CWalletTx> utxos = m_wallet->ListUnspentOutputs(*m_utxo_set, currentHeight);
-
-    std::ostringstream oss;
-    oss << "[";
-    for (size_t i = 0; i < utxos.size(); ++i) {
-        if (i > 0) oss << ",";
-
-        // Get confirmations
-        unsigned int confirmations = 0;
-        if (utxos[i].nHeight > 0 && currentHeight >= utxos[i].nHeight) {
-            confirmations = currentHeight - utxos[i].nHeight + 1;
-        }
-
-        oss << "{";
-        oss << "\"txid\":\"" << utxos[i].txid.GetHex() << "\",";
-        oss << "\"vout\":" << utxos[i].vout << ",";
-        oss << "\"address\":\"" << utxos[i].address.ToString() << "\",";
-        oss << "\"amount\":" << FormatAmount(utxos[i].nValue) << ",";
-        oss << "\"confirmations\":" << confirmations;
-        oss << "}";
-    }
-    oss << "]";
-    return oss.str();
-}
-
-// ----------------------------------------------------------------------------
-// Transaction Creation RPCs
-// ----------------------------------------------------------------------------
-
-std::string CRPCServer::RPC_SendToAddress(const std::string& params) {
-    if (!m_wallet) {
-        throw std::runtime_error("Wallet not initialized");
-    }
-    if (!m_mempool) {
-        throw std::runtime_error("Mempool not initialized");
-    }
-    if (!m_utxo_set) {
-        throw std::runtime_error("UTXO set not initialized");
-    }
-    if (!m_chainstate) {
-        throw std::runtime_error("Chain state not initialized");
-    }
-
-    // Parse params - expecting {"address":"DLT1...", "amount":1.5}
-    std::string address_str;
-    CAmount amount = 0;
-
-    // Extract address
-    size_t addr_pos = params.find("\"address\"");
-    if (addr_pos != std::string::npos) {
-        size_t colon = params.find(":", addr_pos);
-        size_t quote1 = params.find("\"", colon);
-        size_t quote2 = params.find("\"", quote1 + 1);
-        if (quote1 != std::string::npos && quote2 != std::string::npos) {
-            address_str = params.substr(quote1 + 1, quote2 - quote1 - 1);
-        }
-    }
-
-    // Extract amount
-    size_t amt_pos = params.find("\"amount\"");
-    if (amt_pos != std::string::npos) {
-        size_t colon = params.find(":", amt_pos);
-        size_t num_start = colon + 1;
-        while (num_start < params.length() && isspace(params[num_start])) num_start++;
-        size_t num_end = num_start;
-        while (num_end < params.length() &&
-               (isdigit(params[num_end]) || params[num_end] == '.' || params[num_end] == '-')) {
-            num_end++;
-        }
-        if (num_end > num_start) {
-            double amt_dbl = std::stod(params.substr(num_start, num_end - num_start));
-            amount = static_cast<CAmount>(amt_dbl * 100000000);  // Convert DIL to ions
-        }
-    }
-
-    // Validate inputs
-    if (address_str.empty()) {
-        throw std::runtime_error("Missing or invalid address parameter");
-    }
-    if (amount <= 0) {
-        throw std::runtime_error("Invalid amount (must be positive)");
-    }
-
-    // Validate address
-    CAddress recipient_address;
-    if (!ValidateAddress(address_str, recipient_address)) {
-        throw std::runtime_error("Invalid Dilithion address: " + address_str);
-    }
-
-    // Create transaction
-    unsigned int currentHeight = m_chainstate->GetHeight();
-    CAmount fee = CWallet::EstimateFee();
-    CTransactionRef tx;
-    std::string error;
-
-    if (!m_wallet->CreateTransaction(recipient_address, amount, fee,
-                                     *m_utxo_set, currentHeight, tx, error)) {
-        throw std::runtime_error("Failed to create transaction: " + error);
-    }
-
-    // Send transaction
-    if (!m_wallet->SendTransaction(tx, *m_mempool, *m_utxo_set, currentHeight, error)) {
-        throw std::runtime_error("Failed to send transaction: " + error);
-    }
-
-    // Return txid
-    uint256 txid = tx->GetHash();
-    std::ostringstream oss;
-    oss << "{\"txid\":\"" << txid.GetHex() << "\"}";
-    return oss.str();
-}
-
-std::string CRPCServer::RPC_SignRawTransaction(const std::string& params) {
-    if (!m_wallet) {
-        throw std::runtime_error("Wallet not initialized");
-    }
-    if (!m_utxo_set) {
-        throw std::runtime_error("UTXO set not initialized");
-    }
-
-    // Parse params - expecting {"hex":"..."}
-    size_t hex_pos = params.find("\"hex\"");
-    if (hex_pos == std::string::npos) {
-        throw std::runtime_error("Missing hex parameter");
-    }
-
-    size_t colon = params.find(":", hex_pos);
-    size_t quote1 = params.find("\"", colon);
-    size_t quote2 = params.find("\"", quote1 + 1);
-    if (quote1 == std::string::npos || quote2 == std::string::npos) {
-        throw std::runtime_error("Invalid hex parameter format");
-    }
-
-    std::string hex_str = params.substr(quote1 + 1, quote2 - quote1 - 1);
-
-    // Deserialize transaction from hex
-    // TODO: Implement hex deserialization for CTransaction
-    // For now, return error
-    throw std::runtime_error("signrawtransaction not fully implemented - use sendtoaddress instead");
-}
-
-std::string CRPCServer::RPC_SendRawTransaction(const std::string& params) {
-    if (!m_mempool) {
-        throw std::runtime_error("Mempool not initialized");
-    }
-    if (!m_utxo_set) {
-        throw std::runtime_error("UTXO set not initialized");
-    }
-    if (!m_chainstate) {
-        throw std::runtime_error("Chain state not initialized");
-    }
-
-    // Parse params - expecting {"hex":"..."}
-    size_t hex_pos = params.find("\"hex\"");
-    if (hex_pos == std::string::npos) {
-        throw std::runtime_error("Missing hex parameter");
-    }
-
-    size_t colon = params.find(":", hex_pos);
-    size_t quote1 = params.find("\"", colon);
-    size_t quote2 = params.find("\"", quote1 + 1);
-    if (quote1 == std::string::npos || quote2 == std::string::npos) {
-        throw std::runtime_error("Invalid hex parameter format");
-    }
-
-    std::string hex_str = params.substr(quote1 + 1, quote2 - quote1 - 1);
-
-<<<<<<< HEAD
-    // Phase 5: Transaction creation - implement after testnet stabilizes
-    throw std::runtime_error("Transaction creation not yet implemented (Phase 5)");
-=======
-    // Deserialize transaction from hex
-    // TODO: Implement hex deserialization for CTransaction
-    // For now, return error
-    throw std::runtime_error("sendrawtransaction not fully implemented - use sendtoaddress instead");
-}
-
-// ----------------------------------------------------------------------------
-// Transaction Query RPCs
-// ----------------------------------------------------------------------------
-
-std::string CRPCServer::RPC_GetTransaction(const std::string& params) {
-    if (!m_mempool) {
-        throw std::runtime_error("Mempool not initialized");
-    }
-    if (!m_blockchain) {
-        throw std::runtime_error("Blockchain not initialized");
-    }
-
-    // Parse params - expecting {"txid":"..."}
-    size_t txid_pos = params.find("\"txid\"");
-    if (txid_pos == std::string::npos) {
-        throw std::runtime_error("Missing txid parameter");
-    }
-
-    size_t colon = params.find(":", txid_pos);
-    size_t quote1 = params.find("\"", colon);
-    size_t quote2 = params.find("\"", quote1 + 1);
-    if (quote1 == std::string::npos || quote2 == std::string::npos) {
-        throw std::runtime_error("Invalid txid parameter format");
-    }
-
-    std::string txid_str = params.substr(quote1 + 1, quote2 - quote1 - 1);
-    uint256 txid;
-    txid.SetHex(txid_str);
-
-    // Try mempool first
-    if (m_mempool->Exists(txid)) {
-        std::ostringstream oss;
-        oss << "{";
-        oss << "\"txid\":\"" << txid.GetHex() << "\",";
-        oss << "\"confirmations\":0,";
-        oss << "\"in_mempool\":true";
-        oss << "}";
-        return oss.str();
-    }
-
-    // TODO: Search blockchain for confirmed transactions
-    throw std::runtime_error("Transaction not found in mempool (blockchain search not yet implemented)");
-}
-
-std::string CRPCServer::RPC_ListTransactions(const std::string& params) {
-    if (!m_wallet) {
-        throw std::runtime_error("Wallet not initialized");
-    }
-    if (!m_utxo_set) {
-        throw std::runtime_error("UTXO set not initialized");
-    }
-    if (!m_chainstate) {
-        throw std::runtime_error("Chain state not initialized");
-    }
-
-    // For now, return wallet UTXOs as "received" transactions
-    unsigned int currentHeight = m_chainstate->GetHeight();
-    std::vector<CWalletTx> utxos = m_wallet->ListUnspentOutputs(*m_utxo_set, currentHeight);
-
-    std::ostringstream oss;
-    oss << "{\"transactions\":[";
-    for (size_t i = 0; i < utxos.size(); ++i) {
-        if (i > 0) oss << ",";
-
-        unsigned int confirmations = 0;
-        if (utxos[i].nHeight > 0 && currentHeight >= utxos[i].nHeight) {
-            confirmations = currentHeight - utxos[i].nHeight + 1;
-        }
-
-        oss << "{";
-        oss << "\"txid\":\"" << utxos[i].txid.GetHex() << "\",";
-        oss << "\"address\":\"" << utxos[i].address.ToString() << "\",";
-        oss << "\"category\":\"receive\",";
-        oss << "\"amount\":" << FormatAmount(utxos[i].nValue) << ",";
-        oss << "\"confirmations\":" << confirmations << ",";
-        oss << "\"blockhash\":\"\"";  // TODO: Get block hash from height
-        oss << "}";
-    }
-    oss << "]}";
-    return oss.str();
-}
-
-std::string CRPCServer::RPC_GetMempoolInfo(const std::string& params) {
-    if (!m_mempool) {
-        throw std::runtime_error("Mempool not initialized");
-    }
-
-    size_t size, bytes;
-    double min_fee_rate, max_fee_rate;
-    m_mempool->GetStats(size, bytes, min_fee_rate, max_fee_rate);
-
-    std::ostringstream oss;
-    oss << "{";
-    oss << "\"size\":" << size << ",";
-    oss << "\"bytes\":" << bytes << ",";
-    oss << "\"usage\":" << bytes << ",";
-    oss << "\"min_fee_rate\":" << min_fee_rate << ",";
-    oss << "\"max_fee_rate\":" << max_fee_rate;
-    oss << "}";
-    return oss.str();
-}
-
-// ----------------------------------------------------------------------------
-// Blockchain Query RPCs
-// ----------------------------------------------------------------------------
-
-std::string CRPCServer::RPC_GetBlockchainInfo(const std::string& params) {
-    if (!m_blockchain) {
-        throw std::runtime_error("Blockchain not initialized");
-    }
-    if (!m_chainstate) {
-        throw std::runtime_error("Chain state not initialized");
-    }
-
-    int height = m_chainstate->GetHeight();
-    uint256 bestBlockHash;
-    if (!m_blockchain->ReadBestBlock(bestBlockHash)) {
-        throw std::runtime_error("Failed to read best block");
-    }
-
-    std::ostringstream oss;
-    oss << "{";
-    oss << "\"chain\":\"main\",";
-    oss << "\"blocks\":" << height << ",";
-    oss << "\"bestblockhash\":\"" << bestBlockHash.GetHex() << "\",";
-    oss << "\"difficulty\":0,";  // TODO: Calculate difficulty from nBits
-    oss << "\"mediantime\":0,";  // TODO: Calculate median time
-    oss << "\"chainwork\":\"" << m_chainstate->GetChainWork().GetHex() << "\"";
-    oss << "}";
-    return oss.str();
-}
-
-std::string CRPCServer::RPC_GetBlock(const std::string& params) {
-    if (!m_blockchain) {
-        throw std::runtime_error("Blockchain not initialized");
-    }
-
-    // Parse params - expecting {"hash":"..."}
-    size_t hash_pos = params.find("\"hash\"");
-    if (hash_pos == std::string::npos) {
-        throw std::runtime_error("Missing hash parameter");
-    }
-
-    size_t colon = params.find(":", hash_pos);
-    size_t quote1 = params.find("\"", colon);
-    size_t quote2 = params.find("\"", quote1 + 1);
-    if (quote1 == std::string::npos || quote2 == std::string::npos) {
-        throw std::runtime_error("Invalid hash parameter format");
-    }
-
-    std::string hash_str = params.substr(quote1 + 1, quote2 - quote1 - 1);
-    uint256 hash;
-    hash.SetHex(hash_str);
-
-    CBlock block;
-    if (!m_blockchain->ReadBlock(hash, block)) {
-        throw std::runtime_error("Block not found");
-    }
-
-    CBlockIndex blockIndex;
-    int height = -1;
-    if (m_blockchain->ReadBlockIndex(hash, blockIndex)) {
-        height = blockIndex.nHeight;
-    }
-
-    std::ostringstream oss;
-    oss << "{";
-    oss << "\"hash\":\"" << hash.GetHex() << "\",";
-    oss << "\"height\":" << height << ",";
-    oss << "\"version\":" << block.nVersion << ",";
-    oss << "\"previousblockhash\":\"" << block.hashPrevBlock.GetHex() << "\",";
-    oss << "\"merkleroot\":\"" << block.hashMerkleRoot.GetHex() << "\",";
-    oss << "\"time\":" << block.nTime << ",";
-    oss << "\"bits\":\"0x" << std::hex << block.nBits << std::dec << "\",";
-    oss << "\"nonce\":" << block.nNonce << ",";
-    oss << "\"tx_count\":" << (block.vtx.size() > 0 ? 1 : 0);  // Simplified
-    oss << "}";
-    return oss.str();
-}
-
-std::string CRPCServer::RPC_GetBlockHash(const std::string& params) {
-    if (!m_chainstate) {
-        throw std::runtime_error("Chain state not initialized");
-    }
-    if (!m_blockchain) {
-        throw std::runtime_error("Blockchain not initialized");
-    }
-
-    // Parse params - expecting {"height":100}
-    size_t height_pos = params.find("\"height\"");
-    if (height_pos == std::string::npos) {
-        throw std::runtime_error("Missing height parameter");
-    }
-
-    size_t colon = params.find(":", height_pos);
-    size_t num_start = colon + 1;
-    while (num_start < params.length() && isspace(params[num_start])) num_start++;
-    size_t num_end = num_start;
-    while (num_end < params.length() && isdigit(params[num_end])) num_end++;
-
-    if (num_end <= num_start) {
-        throw std::runtime_error("Invalid height parameter format");
-    }
-
-    int height = std::stoi(params.substr(num_start, num_end - num_start));
-
-    // Get blocks at this height
-    std::vector<uint256> hashes = m_chainstate->GetBlocksAtHeight(height);
-    if (hashes.empty()) {
-        throw std::runtime_error("No block found at height " + std::to_string(height));
-    }
-
-    // Return first block (on main chain)
-    std::ostringstream oss;
-    oss << "{\"blockhash\":\"" << hashes[0].GetHex() << "\"}";
-    return oss.str();
-}
-
-std::string CRPCServer::RPC_GetTxOut(const std::string& params) {
-    if (!m_utxo_set) {
-        throw std::runtime_error("UTXO set not initialized");
-    }
-    if (!m_blockchain) {
-        throw std::runtime_error("Blockchain not initialized");
-    }
-    if (!m_chainstate) {
-        throw std::runtime_error("Chain state not initialized");
-    }
-
-    // Parse params - expecting {"txid":"...", "n":0}
-    size_t txid_pos = params.find("\"txid\"");
-    if (txid_pos == std::string::npos) {
-        throw std::runtime_error("Missing txid parameter");
-    }
-
-    size_t colon = params.find(":", txid_pos);
-    size_t quote1 = params.find("\"", colon);
-    size_t quote2 = params.find("\"", quote1 + 1);
-    if (quote1 == std::string::npos || quote2 == std::string::npos) {
-        throw std::runtime_error("Invalid txid parameter format");
-    }
-
-    std::string txid_str = params.substr(quote1 + 1, quote2 - quote1 - 1);
-    uint256 txid;
-    txid.SetHex(txid_str);
-
-    // Parse n
-    size_t n_pos = params.find("\"n\"", quote2);
-    if (n_pos == std::string::npos) {
-        throw std::runtime_error("Missing n parameter");
-    }
-
-    colon = params.find(":", n_pos);
-    size_t num_start = colon + 1;
-    while (num_start < params.length() && isspace(params[num_start])) num_start++;
-    size_t num_end = num_start;
-    while (num_end < params.length() && isdigit(params[num_end])) num_end++;
-
-    if (num_end <= num_start) {
-        throw std::runtime_error("Invalid n parameter format");
-    }
-
-    uint32_t n = std::stoul(params.substr(num_start, num_end - num_start));
-
-    // Look up UTXO
-    COutPoint outpoint(txid, n);
-    CUTXOEntry entry;
-    if (!m_utxo_set->GetUTXO(outpoint, entry)) {
-        return "null";  // UTXO doesn't exist or already spent
-    }
-
-    unsigned int currentHeight = m_chainstate->GetHeight();
-    unsigned int confirmations = 0;
-    if (entry.nHeight > 0 && currentHeight >= entry.nHeight) {
-        confirmations = currentHeight - entry.nHeight + 1;
-    }
-
-    uint256 bestBlockHash;
-    m_blockchain->ReadBestBlock(bestBlockHash);
-
-    std::ostringstream oss;
-    oss << "{";
-    oss << "\"bestblock\":\"" << bestBlockHash.GetHex() << "\",";
-    oss << "\"confirmations\":" << confirmations << ",";
-    oss << "\"value\":" << FormatAmount(entry.out.nValue) << ",";
-    oss << "\"scriptPubKey\":{";
-    oss << "\"hex\":\"";
-    for (uint8_t byte : entry.out.scriptPubKey) {
-        oss << std::hex << std::setw(2) << std::setfill('0') << (int)byte;
-    }
-    oss << std::dec << "\"";
-    oss << "},";
-    oss << "\"coinbase\":" << (entry.fCoinBase ? "true" : "false");
-    oss << "}";
-    return oss.str();
->>>>>>> 1aec0484
-}
-
-std::string CRPCServer::RPC_EncryptWallet(const std::string& params) {
-    if (!m_wallet) {
-        throw std::runtime_error("Wallet not initialized");
-    }
-
-    if (m_wallet->IsCrypted()) {
-        throw std::runtime_error("Error: Wallet is already encrypted");
-    }
-
-    // Parse params to get passphrase
-    // Expected format: {"passphrase":"password"}
-    size_t pos = params.find("\"passphrase\"");
-    if (pos == std::string::npos) {
-        throw std::runtime_error("Missing passphrase parameter");
-    }
-
-    pos = params.find(":", pos);
-    if (pos == std::string::npos) {
-        throw std::runtime_error("Invalid passphrase format");
-    }
-
-    pos = params.find("\"", pos + 1);
-    if (pos == std::string::npos) {
-        throw std::runtime_error("Invalid passphrase format");
-    }
-
-    size_t end = params.find("\"", pos + 1);
-    if (end == std::string::npos) {
-        throw std::runtime_error("Invalid passphrase format");
-    }
-
-    std::string passphrase = params.substr(pos + 1, end - pos - 1);
-
-    if (passphrase.empty()) {
-        throw std::runtime_error("Error: Passphrase cannot be empty");
-    }
-
-    if (!m_wallet->EncryptWallet(passphrase)) {
-        throw std::runtime_error("Error: Failed to encrypt wallet");
-    }
-
-    return "\"Wallet encrypted. Please backup your wallet and remember your passphrase!\"";
-}
-
-std::string CRPCServer::RPC_WalletPassphrase(const std::string& params) {
-    if (!m_wallet) {
-        throw std::runtime_error("Wallet not initialized");
-    }
-
-    if (!m_wallet->IsCrypted()) {
-        throw std::runtime_error("Error: Wallet is not encrypted");
-    }
-
-    // Parse params: {"passphrase":"password", "timeout":60}
-    size_t pos = params.find("\"passphrase\"");
-    if (pos == std::string::npos) {
-        throw std::runtime_error("Missing passphrase parameter");
-    }
-
-    pos = params.find(":", pos);
-    pos = params.find("\"", pos + 1);
-    size_t end = params.find("\"", pos + 1);
-    std::string passphrase = params.substr(pos + 1, end - pos - 1);
-
-    // Parse timeout (optional, default 60 seconds)
-    int64_t timeout = 60;
-    size_t timeoutPos = params.find("\"timeout\"");
-    if (timeoutPos != std::string::npos) {
-        timeoutPos = params.find(":", timeoutPos);
-        size_t numStart = timeoutPos + 1;
-        while (numStart < params.length() && isspace(params[numStart])) numStart++;
-        size_t numEnd = numStart;
-        while (numEnd < params.length() && isdigit(params[numEnd])) numEnd++;
-        if (numEnd > numStart) {
-            timeout = std::stoll(params.substr(numStart, numEnd - numStart));
-        }
-    }
-
-    if (!m_wallet->Unlock(passphrase, timeout)) {
-        throw std::runtime_error("Error: The wallet passphrase entered was incorrect");
-    }
-
-    std::ostringstream oss;
-    oss << "\"Wallet unlocked";
-    if (timeout > 0) {
-        oss << " for " << timeout << " seconds";
-    }
-    oss << "\"";
-    return oss.str();
-}
-
-std::string CRPCServer::RPC_WalletLock(const std::string& params) {
-    if (!m_wallet) {
-        throw std::runtime_error("Wallet not initialized");
-    }
-
-    if (!m_wallet->IsCrypted()) {
-        throw std::runtime_error("Error: Wallet is not encrypted");
-    }
-
-    if (!m_wallet->Lock()) {
-        throw std::runtime_error("Error: Failed to lock wallet");
-    }
-
-    return "\"Wallet locked\"";
-}
-
-std::string CRPCServer::RPC_WalletPassphraseChange(const std::string& params) {
-    if (!m_wallet) {
-        throw std::runtime_error("Wallet not initialized");
-    }
-
-    if (!m_wallet->IsCrypted()) {
-        throw std::runtime_error("Error: Wallet is not encrypted");
-    }
-
-    // Parse params: {"oldpassphrase":"old", "newpassphrase":"new"}
-    size_t pos = params.find("\"oldpassphrase\"");
-    if (pos == std::string::npos) {
-        throw std::runtime_error("Missing oldpassphrase parameter");
-    }
-
-    pos = params.find(":", pos);
-    pos = params.find("\"", pos + 1);
-    size_t end = params.find("\"", pos + 1);
-    std::string oldPass = params.substr(pos + 1, end - pos - 1);
-
-    pos = params.find("\"newpassphrase\"", end);
-    if (pos == std::string::npos) {
-        throw std::runtime_error("Missing newpassphrase parameter");
-    }
-
-    pos = params.find(":", pos);
-    pos = params.find("\"", pos + 1);
-    end = params.find("\"", pos + 1);
-    std::string newPass = params.substr(pos + 1, end - pos - 1);
-
-    if (newPass.empty()) {
-        throw std::runtime_error("Error: New passphrase cannot be empty");
-    }
-
-    if (!m_wallet->ChangePassphrase(oldPass, newPass)) {
-        throw std::runtime_error("Error: The wallet passphrase entered was incorrect");
-    }
-
-    return "\"Wallet passphrase changed successfully\"";
-}
-
-std::string CRPCServer::RPC_GetMiningInfo(const std::string& params) {
-    if (!m_miner) {
-        throw std::runtime_error("Miner not initialized");
-    }
-
-    std::ostringstream oss;
-    oss << "{";
-    oss << "\"mining\":" << (m_miner->IsMining() ? "true" : "false") << ",";
-    oss << "\"hashrate\":" << m_miner->GetHashRate() << ",";
-    oss << "\"threads\":" << m_miner->GetThreadCount();
-    oss << "}";
-    return oss.str();
-}
-
-std::string CRPCServer::RPC_StartMining(const std::string& params) {
-    if (!m_miner) {
-        throw std::runtime_error("Miner not initialized");
-    }
-
-    // Phase 5: Block template generation - implement after testnet stabilizes
-    // For now, just return mining status
-    return m_miner->IsMining() ? "true" : "false";
-}
-
-std::string CRPCServer::RPC_StopMining(const std::string& params) {
-    if (!m_miner) {
-        throw std::runtime_error("Miner not initialized");
-    }
-
-    m_miner->StopMining();
-    return "true";
-}
-
-std::string CRPCServer::RPC_GetNetworkInfo(const std::string& params) {
-    std::ostringstream oss;
-    oss << "{";
-    oss << "\"version\":\"1.0.0\",";
-    oss << "\"subversion\":\"/Dilithion:1.0.0/\",";
-    oss << "\"protocolversion\":1";
-    oss << "}";
-    return oss.str();
-}
-
-std::string CRPCServer::RPC_GetPeerInfo(const std::string& params) {
-    // Network management is handled by CConnectionManager and CPeerManager in dilithion-node.cpp
-    // Phase 5: Expose peer information via RPC interface
-    return "[]";
-}
-
-std::string CRPCServer::RPC_Help(const std::string& params) {
-    std::ostringstream oss;
-    oss << "{\"commands\":[";
-
-    // Wallet information
-    oss << "\"getnewaddress - Get a new receiving address\",";
-    oss << "\"getbalance - Get wallet balance (available, unconfirmed, immature)\",";
-    oss << "\"getaddresses - List all wallet addresses\",";
-    oss << "\"listunspent - List unspent transaction outputs\",";
-
-    // Transaction creation
-    oss << "\"sendtoaddress - Send coins to an address\",";
-    oss << "\"signrawtransaction - Sign a raw transaction (not fully implemented)\",";
-    oss << "\"sendrawtransaction - Broadcast a raw transaction (not fully implemented)\",";
-
-    // Transaction query
-    oss << "\"gettransaction - Get transaction details by txid\",";
-    oss << "\"listtransactions - List wallet transactions\",";
-    oss << "\"getmempoolinfo - Get mempool statistics\",";
-
-    // Blockchain query
-    oss << "\"getblockchaininfo - Get blockchain information\",";
-    oss << "\"getblock - Get block by hash\",";
-    oss << "\"getblockhash - Get block hash by height\",";
-    oss << "\"gettxout - Get UTXO information\",";
-
-    // Wallet encryption
-    oss << "\"encryptwallet - Encrypt wallet with passphrase\",";
-    oss << "\"walletpassphrase - Unlock wallet for a timeout period\",";
-    oss << "\"walletlock - Lock encrypted wallet\",";
-    oss << "\"walletpassphrasechange - Change wallet passphrase\",";
-
-    // Mining
-    oss << "\"getmininginfo - Get mining status and hashrate\",";
-    oss << "\"startmining - Start mining (not fully implemented)\",";
-    oss << "\"stopmining - Stop mining\",";
-
-    // Network and general
-    oss << "\"getnetworkinfo - Get network information\",";
-    oss << "\"getpeerinfo - Get peer information\",";
-    oss << "\"help - This help message\",";
-    oss << "\"stop - Stop the Dilithion node\"";
-
-    oss << "]}";
-    return oss.str();
-}
-
-std::string CRPCServer::RPC_Stop(const std::string& params) {
-    // Stop the server gracefully
-    std::thread([this]() {
-        std::this_thread::sleep_for(std::chrono::milliseconds(100));
-        Stop();
-    }).detach();
-
-    return "\"Dilithion server stopping\"";
-}
+// Copyright (c) 2025 The Dilithion Core developers
+// Distributed under the MIT software license
+
+#include <rpc/server.h>
+#include <rpc/auth.h>
+#include <node/mempool.h>
+#include <node/blockchain_storage.h>
+#include <node/utxo_set.h>
+#include <consensus/chain.h>
+#include <amount.h>
+
+#include <sstream>
+#include <cstring>
+#include <iostream>
+#include <iomanip>
+#include <algorithm>
+
+#ifdef _WIN32
+    #include <winsock2.h>
+    #pragma comment(lib, "ws2_32.lib")
+    typedef int socklen_t;
+#else
+    #include <sys/socket.h>
+    #include <netinet/in.h>
+    #include <unistd.h>
+    #include <arpa/inet.h>
+    #define INVALID_SOCKET -1
+    #define SOCKET_ERROR -1
+    #define closesocket close
+#endif
+
+// Helper function to extract IP address from client socket
+static std::string GetClientIP(int clientSocket) {
+    struct sockaddr_in addr;
+    socklen_t addr_size = sizeof(struct sockaddr_in);
+    int res = getpeername(clientSocket, (struct sockaddr *)&addr, &addr_size);
+    if (res != 0) {
+        return "unknown";
+    }
+    return std::string(inet_ntoa(addr.sin_addr));
+}
+
+CRPCServer::CRPCServer(uint16_t port)
+    : m_port(port), m_wallet(nullptr), m_miner(nullptr), m_mempool(nullptr),
+      m_blockchain(nullptr), m_utxo_set(nullptr), m_chainstate(nullptr),
+      m_serverSocket(INVALID_SOCKET)
+{
+    // Register RPC handlers - Wallet information
+    m_handlers["getnewaddress"] = [this](const std::string& p) { return RPC_GetNewAddress(p); };
+    m_handlers["getbalance"] = [this](const std::string& p) { return RPC_GetBalance(p); };
+    m_handlers["getaddresses"] = [this](const std::string& p) { return RPC_GetAddresses(p); };
+    m_handlers["listunspent"] = [this](const std::string& p) { return RPC_ListUnspent(p); };
+
+    // Transaction creation
+    m_handlers["sendtoaddress"] = [this](const std::string& p) { return RPC_SendToAddress(p); };
+    m_handlers["signrawtransaction"] = [this](const std::string& p) { return RPC_SignRawTransaction(p); };
+    m_handlers["sendrawtransaction"] = [this](const std::string& p) { return RPC_SendRawTransaction(p); };
+
+    // Transaction query
+    m_handlers["gettransaction"] = [this](const std::string& p) { return RPC_GetTransaction(p); };
+    m_handlers["listtransactions"] = [this](const std::string& p) { return RPC_ListTransactions(p); };
+    m_handlers["getmempoolinfo"] = [this](const std::string& p) { return RPC_GetMempoolInfo(p); };
+
+    // Blockchain query
+    m_handlers["getblockchaininfo"] = [this](const std::string& p) { return RPC_GetBlockchainInfo(p); };
+    m_handlers["getblock"] = [this](const std::string& p) { return RPC_GetBlock(p); };
+    m_handlers["getblockhash"] = [this](const std::string& p) { return RPC_GetBlockHash(p); };
+    m_handlers["gettxout"] = [this](const std::string& p) { return RPC_GetTxOut(p); };
+
+    // Wallet encryption
+    m_handlers["encryptwallet"] = [this](const std::string& p) { return RPC_EncryptWallet(p); };
+    m_handlers["walletpassphrase"] = [this](const std::string& p) { return RPC_WalletPassphrase(p); };
+    m_handlers["walletlock"] = [this](const std::string& p) { return RPC_WalletLock(p); };
+    m_handlers["walletpassphrasechange"] = [this](const std::string& p) { return RPC_WalletPassphraseChange(p); };
+
+    // Mining
+    m_handlers["getmininginfo"] = [this](const std::string& p) { return RPC_GetMiningInfo(p); };
+    m_handlers["startmining"] = [this](const std::string& p) { return RPC_StartMining(p); };
+    m_handlers["stopmining"] = [this](const std::string& p) { return RPC_StopMining(p); };
+
+    // Network and general
+    m_handlers["getnetworkinfo"] = [this](const std::string& p) { return RPC_GetNetworkInfo(p); };
+    m_handlers["getpeerinfo"] = [this](const std::string& p) { return RPC_GetPeerInfo(p); };
+    m_handlers["help"] = [this](const std::string& p) { return RPC_Help(p); };
+    m_handlers["stop"] = [this](const std::string& p) { return RPC_Stop(p); };
+}
+
+CRPCServer::~CRPCServer() {
+    Stop();
+}
+
+bool CRPCServer::Start() {
+    if (m_running) {
+        return false;
+    }
+
+#ifdef _WIN32
+    WSADATA wsaData;
+    if (WSAStartup(MAKEWORD(2, 2), &wsaData) != 0) {
+        return false;
+    }
+#endif
+
+    // Create socket
+    m_serverSocket = socket(AF_INET, SOCK_STREAM, 0);
+    if (m_serverSocket == INVALID_SOCKET) {
+        return false;
+    }
+
+    // Set socket options
+    int opt = 1;
+    setsockopt(m_serverSocket, SOL_SOCKET, SO_REUSEADDR, (const char*)&opt, sizeof(opt));
+
+    // Bind to port
+    struct sockaddr_in addr;
+    memset(&addr, 0, sizeof(addr));
+    addr.sin_family = AF_INET;
+    addr.sin_addr.s_addr = htonl(INADDR_LOOPBACK);  // Only listen on localhost for security
+    addr.sin_port = htons(m_port);
+
+    if (bind(m_serverSocket, (struct sockaddr*)&addr, sizeof(addr)) == SOCKET_ERROR) {
+        closesocket(m_serverSocket);
+        m_serverSocket = INVALID_SOCKET;
+        return false;
+    }
+
+    // Listen
+    if (listen(m_serverSocket, 10) == SOCKET_ERROR) {
+        closesocket(m_serverSocket);
+        m_serverSocket = INVALID_SOCKET;
+        return false;
+    }
+
+    // Start server thread
+    m_running = true;
+    m_serverThread = std::thread(&CRPCServer::ServerThread, this);
+
+    return true;
+}
+
+void CRPCServer::Stop() {
+    if (!m_running) {
+        return;
+    }
+
+    m_running = false;
+
+    // Close server socket
+    if (m_serverSocket != INVALID_SOCKET) {
+        closesocket(m_serverSocket);
+        m_serverSocket = INVALID_SOCKET;
+    }
+
+    // Wait for server thread
+    if (m_serverThread.joinable()) {
+        m_serverThread.join();
+    }
+
+#ifdef _WIN32
+    WSACleanup();
+#endif
+}
+
+void CRPCServer::ServerThread() {
+    while (m_running) {
+        // Accept client connection
+        struct sockaddr_in clientAddr;
+        socklen_t clientLen = sizeof(clientAddr);
+        int clientSocket = accept(m_serverSocket, (struct sockaddr*)&clientAddr, &clientLen);
+
+        if (clientSocket == INVALID_SOCKET) {
+            if (m_running) {
+                // Error occurred
+                continue;
+            } else {
+                // Server stopped
+                break;
+            }
+        }
+
+        // Handle client in this thread (for simplicity)
+        // In production, would use thread pool
+        HandleClient(clientSocket);
+        closesocket(clientSocket);
+    }
+}
+
+void CRPCServer::HandleClient(int clientSocket) {
+    // Get client IP for rate limiting
+    std::string clientIP = GetClientIP(clientSocket);
+
+    // Check if IP is locked out due to failed auth attempts
+    if (m_rateLimiter.IsLockedOut(clientIP)) {
+        std::string response = BuildHTTPResponse(
+            "{\"error\":\"Too many failed authentication attempts. Try again later.\"}"
+        );
+        send(clientSocket, response.c_str(), response.size(), 0);
+        return;
+    }
+
+    // Check rate limit
+    if (!m_rateLimiter.AllowRequest(clientIP)) {
+        std::string response = BuildHTTPResponse(
+            "{\"error\":\"Rate limit exceeded. Please slow down your requests.\"}"
+        );
+        send(clientSocket, response.c_str(), response.size(), 0);
+        return;
+    }
+
+    // Read HTTP request
+    char buffer[4096];
+    int bytesRead = recv(clientSocket, buffer, sizeof(buffer) - 1, 0);
+    if (bytesRead <= 0) {
+        return;
+    }
+    buffer[bytesRead] = '\0';
+
+    std::string request(buffer);
+
+    // Check authentication if configured
+    if (RPCAuth::IsAuthConfigured()) {
+        std::string authHeader;
+        if (!ExtractAuthHeader(request, authHeader)) {
+            // No Authorization header
+            std::string response = BuildHTTPUnauthorized();
+            send(clientSocket, response.c_str(), response.size(), 0);
+            return;
+        }
+
+        // Parse credentials
+        std::string username, password;
+        if (!RPCAuth::ParseAuthHeader(authHeader, username, password)) {
+            // Malformed Authorization header
+            std::string response = BuildHTTPUnauthorized();
+            send(clientSocket, response.c_str(), response.size(), 0);
+            return;
+        }
+
+        // Authenticate
+        if (!RPCAuth::AuthenticateRequest(username, password)) {
+            // Invalid credentials - record failure
+            m_rateLimiter.RecordAuthFailure(clientIP);
+            std::string response = BuildHTTPUnauthorized();
+            send(clientSocket, response.c_str(), response.size(), 0);
+            return;
+        }
+
+        // Authentication successful - reset failure counter
+        m_rateLimiter.RecordAuthSuccess(clientIP);
+    }
+
+    // Parse HTTP request
+    std::string jsonrpc;
+    if (!ParseHTTPRequest(request, jsonrpc)) {
+        // Invalid HTTP request
+        std::string response = BuildHTTPResponse("{\"error\":\"Invalid HTTP request\"}");
+        send(clientSocket, response.c_str(), response.size(), 0);
+        return;
+    }
+
+    // Parse JSON-RPC request
+    RPCRequest rpcReq;
+    try {
+        rpcReq = ParseRPCRequest(jsonrpc);
+    } catch (...) {
+        RPCResponse rpcResp = RPCResponse::Error(-32700, "Parse error", "");
+        std::string response = BuildHTTPResponse(SerializeResponse(rpcResp));
+        send(clientSocket, response.c_str(), response.size(), 0);
+        return;
+    }
+
+    // Execute RPC
+    RPCResponse rpcResp = ExecuteRPC(rpcReq);
+
+    // Send response
+    std::string response = BuildHTTPResponse(SerializeResponse(rpcResp));
+    send(clientSocket, response.c_str(), response.size(), 0);
+}
+
+bool CRPCServer::ParseHTTPRequest(const std::string& request, std::string& jsonrpc) {
+    // Find the end of headers (blank line)
+    size_t pos = request.find("\r\n\r\n");
+    if (pos == std::string::npos) {
+        pos = request.find("\n\n");
+        if (pos == std::string::npos) {
+            return false;
+        }
+        jsonrpc = request.substr(pos + 2);
+    } else {
+        jsonrpc = request.substr(pos + 4);
+    }
+
+    return !jsonrpc.empty();
+}
+
+std::string CRPCServer::BuildHTTPResponse(const std::string& body) {
+    std::ostringstream oss;
+    oss << "HTTP/1.1 200 OK\r\n";
+    oss << "Content-Type: application/json\r\n";
+    oss << "Content-Length: " << body.size() << "\r\n";
+    oss << "Connection: close\r\n";
+    oss << "\r\n";
+    oss << body;
+    return oss.str();
+}
+
+std::string CRPCServer::BuildHTTPUnauthorized() {
+    std::string body = "{\"error\":\"Unauthorized - Invalid or missing credentials\"}";
+    std::ostringstream oss;
+    oss << "HTTP/1.1 401 Unauthorized\r\n";
+    oss << "WWW-Authenticate: Basic realm=\"Dilithion RPC\"\r\n";
+    oss << "Content-Type: application/json\r\n";
+    oss << "Content-Length: " << body.size() << "\r\n";
+    oss << "Connection: close\r\n";
+    oss << "\r\n";
+    oss << body;
+    return oss.str();
+}
+
+bool CRPCServer::ExtractAuthHeader(const std::string& request, std::string& authHeader) {
+    // Look for "Authorization:" header (case-insensitive)
+    size_t pos = 0;
+    while (pos < request.size()) {
+        // Find line start
+        if (pos > 0 && request[pos - 1] != '\n') {
+            pos++;
+            continue;
+        }
+
+        // Check if this line starts with "Authorization:"
+        if (request.compare(pos, 14, "Authorization:") == 0) {
+            // Found it - extract the value
+            size_t valueStart = pos + 14;
+            // Skip whitespace
+            while (valueStart < request.size() &&
+                   (request[valueStart] == ' ' || request[valueStart] == '\t')) {
+                valueStart++;
+            }
+
+            // Find end of line
+            size_t valueEnd = request.find('\r', valueStart);
+            if (valueEnd == std::string::npos) {
+                valueEnd = request.find('\n', valueStart);
+            }
+            if (valueEnd == std::string::npos) {
+                valueEnd = request.size();
+            }
+
+            authHeader = request.substr(valueStart, valueEnd - valueStart);
+            return true;
+        }
+
+        pos++;
+    }
+
+    return false;  // No Authorization header found
+}
+
+RPCRequest CRPCServer::ParseRPCRequest(const std::string& json) {
+    RPCRequest req;
+
+    // Simple JSON parsing (just extract method and id)
+    // In production, would use proper JSON library
+
+    // Extract method
+    size_t methodPos = json.find("\"method\"");
+    if (methodPos != std::string::npos) {
+        size_t colonPos = json.find(":", methodPos);
+        size_t quoteStart = json.find("\"", colonPos);
+        size_t quoteEnd = json.find("\"", quoteStart + 1);
+        if (quoteStart != std::string::npos && quoteEnd != std::string::npos) {
+            req.method = json.substr(quoteStart + 1, quoteEnd - quoteStart - 1);
+        }
+    }
+
+    // Extract id
+    size_t idPos = json.find("\"id\"");
+    if (idPos != std::string::npos) {
+        size_t colonPos = json.find(":", idPos);
+        size_t quoteStart = json.find("\"", colonPos);
+        if (quoteStart != std::string::npos) {
+            size_t quoteEnd = json.find("\"", quoteStart + 1);
+            if (quoteEnd != std::string::npos) {
+                req.id = json.substr(quoteStart + 1, quoteEnd - quoteStart - 1);
+            }
+        } else {
+            // Numeric id
+            size_t numStart = colonPos + 1;
+            while (numStart < json.size() && isspace(json[numStart])) numStart++;
+            size_t numEnd = numStart;
+            while (numEnd < json.size() && (isdigit(json[numEnd]) || json[numEnd] == '-')) numEnd++;
+            if (numEnd > numStart) {
+                req.id = json.substr(numStart, numEnd - numStart);
+            }
+        }
+    }
+
+    // Extract params (store as-is for now)
+    size_t paramsPos = json.find("\"params\"");
+    if (paramsPos != std::string::npos) {
+        size_t colonPos = json.find(":", paramsPos);
+        size_t arrayStart = json.find("[", colonPos);
+        if (arrayStart != std::string::npos) {
+            size_t arrayEnd = json.find("]", arrayStart);
+            if (arrayEnd != std::string::npos) {
+                req.params = json.substr(arrayStart, arrayEnd - arrayStart + 1);
+            }
+        }
+    }
+
+    return req;
+}
+
+RPCResponse CRPCServer::ExecuteRPC(const RPCRequest& request) {
+    std::lock_guard<std::mutex> lock(m_handlersMutex);
+
+    // Find handler
+    auto it = m_handlers.find(request.method);
+    if (it == m_handlers.end()) {
+        return RPCResponse::Error(-32601, "Method not found", request.id);
+    }
+
+    // Execute handler
+    try {
+        std::string result = it->second(request.params);
+        return RPCResponse::Success(result, request.id);
+    } catch (const std::exception& e) {
+        return RPCResponse::Error(-32603, e.what(), request.id);
+    }
+}
+
+std::string CRPCServer::SerializeResponse(const RPCResponse& response) {
+    std::ostringstream oss;
+    oss << "{";
+    oss << "\"jsonrpc\":\"2.0\",";
+    if (!response.error.empty()) {
+        oss << "\"error\":" << response.error << ",";
+    } else {
+        oss << "\"result\":" << response.result << ",";
+    }
+    oss << "\"id\":";
+    if (response.id.empty() || response.id == "null") {
+        oss << "null";
+    } else if (isdigit(response.id[0]) || response.id[0] == '-') {
+        oss << response.id;
+    } else {
+        oss << "\"" << response.id << "\"";
+    }
+    oss << "}";
+    return oss.str();
+}
+
+// ============================================================================
+// Helper Functions
+// ============================================================================
+
+/**
+ * Format amount from ions to DIL with proper decimal places
+ * 1 DIL = 100,000,000 ions (like Bitcoin satoshis)
+ */
+std::string CRPCServer::FormatAmount(CAmount amount) const {
+    const CAmount COIN = 100000000;
+    bool negative = amount < 0;
+    if (negative) amount = -amount;
+
+    CAmount wholePart = amount / COIN;
+    CAmount fractionalPart = amount % COIN;
+
+    std::ostringstream oss;
+    if (negative) oss << "-";
+    oss << wholePart << ".";
+    oss << std::setfill('0') << std::setw(8) << fractionalPart;
+    return oss.str();
+}
+
+/**
+ * Validate and parse a Dilithion address string
+ */
+bool CRPCServer::ValidateAddress(const std::string& addressStr, CAddress& addressOut) const {
+    if (addressStr.empty()) {
+        return false;
+    }
+
+    CAddress addr;
+    if (!addr.SetString(addressStr)) {
+        return false;
+    }
+
+    if (!addr.IsValid()) {
+        return false;
+    }
+
+    addressOut = addr;
+    return true;
+}
+
+/**
+ * Escape special characters for JSON strings
+ */
+std::string CRPCServer::EscapeJSON(const std::string& str) const {
+    std::ostringstream oss;
+    for (char c : str) {
+        switch (c) {
+            case '"':  oss << "\\\""; break;
+            case '\\': oss << "\\\\"; break;
+            case '\b': oss << "\\b";  break;
+            case '\f': oss << "\\f";  break;
+            case '\n': oss << "\\n";  break;
+            case '\r': oss << "\\r";  break;
+            case '\t': oss << "\\t";  break;
+            default:
+                if ('\x00' <= c && c <= '\x1f') {
+                    oss << "\\u" << std::hex << std::setw(4) << std::setfill('0') << (int)c;
+                } else {
+                    oss << c;
+                }
+        }
+    }
+    return oss.str();
+}
+
+// ============================================================================
+// RPC Method Implementations
+// ============================================================================
+
+// ----------------------------------------------------------------------------
+// Wallet Information RPCs
+// ----------------------------------------------------------------------------
+
+std::string CRPCServer::RPC_GetNewAddress(const std::string& params) {
+    if (!m_wallet) {
+        throw std::runtime_error("Wallet not initialized");
+    }
+
+    CAddress addr = m_wallet->GetNewAddress();
+    if (!addr.IsValid()) {
+        throw std::runtime_error("Failed to get address");
+    }
+
+    return "\"" + addr.ToString() + "\"";
+}
+
+std::string CRPCServer::RPC_GetBalance(const std::string& params) {
+    if (!m_wallet) {
+        throw std::runtime_error("Wallet not initialized");
+    }
+    if (!m_utxo_set) {
+        throw std::runtime_error("UTXO set not initialized");
+    }
+    if (!m_chainstate) {
+        throw std::runtime_error("Chain state not initialized");
+    }
+
+    // Get current height
+    unsigned int currentHeight = m_chainstate->GetHeight();
+
+    // Get available balance (excludes immature coinbase)
+    CAmount balance = m_wallet->GetAvailableBalance(*m_utxo_set, currentHeight);
+
+    // Get all unspent outputs to calculate unconfirmed and immature
+    std::vector<CWalletTx> utxos = m_wallet->ListUnspentOutputs(*m_utxo_set, currentHeight);
+
+    CAmount unconfirmedBalance = 0;  // For future: transactions with 0 confirmations
+    CAmount immatureBalance = 0;     // Coinbase outputs not yet mature
+
+    // Calculate immature balance from coinbase UTXOs
+    for (const auto& utxo : utxos) {
+        CUTXOEntry entry;
+        COutPoint outpoint(utxo.txid, utxo.vout);
+        if (m_utxo_set->GetUTXO(outpoint, entry)) {
+            if (entry.fCoinBase) {
+                unsigned int confirmations = currentHeight - entry.nHeight + 1;
+                if (confirmations < 100) {  // COINBASE_MATURITY
+                    immatureBalance += utxo.nValue;
+                }
+            }
+        }
+    }
+
+    std::ostringstream oss;
+    oss << "{";
+    oss << "\"balance\":" << FormatAmount(balance) << ",";
+    oss << "\"unconfirmed_balance\":" << FormatAmount(unconfirmedBalance) << ",";
+    oss << "\"immature_balance\":" << FormatAmount(immatureBalance);
+    oss << "}";
+    return oss.str();
+}
+
+std::string CRPCServer::RPC_GetAddresses(const std::string& params) {
+    if (!m_wallet) {
+        throw std::runtime_error("Wallet not initialized");
+    }
+
+    auto addresses = m_wallet->GetAddresses();
+
+    std::ostringstream oss;
+    oss << "[";
+    for (size_t i = 0; i < addresses.size(); ++i) {
+        if (i > 0) oss << ",";
+        oss << "\"" << addresses[i].ToString() << "\"";
+    }
+    oss << "]";
+    return oss.str();
+}
+
+std::string CRPCServer::RPC_ListUnspent(const std::string& params) {
+    if (!m_wallet) {
+        throw std::runtime_error("Wallet not initialized");
+    }
+    if (!m_utxo_set) {
+        throw std::runtime_error("UTXO set not initialized");
+    }
+    if (!m_chainstate) {
+        throw std::runtime_error("Chain state not initialized");
+    }
+
+    unsigned int currentHeight = m_chainstate->GetHeight();
+    std::vector<CWalletTx> utxos = m_wallet->ListUnspentOutputs(*m_utxo_set, currentHeight);
+
+    std::ostringstream oss;
+    oss << "[";
+    for (size_t i = 0; i < utxos.size(); ++i) {
+        if (i > 0) oss << ",";
+
+        // Get confirmations
+        unsigned int confirmations = 0;
+        if (utxos[i].nHeight > 0 && currentHeight >= utxos[i].nHeight) {
+            confirmations = currentHeight - utxos[i].nHeight + 1;
+        }
+
+        oss << "{";
+        oss << "\"txid\":\"" << utxos[i].txid.GetHex() << "\",";
+        oss << "\"vout\":" << utxos[i].vout << ",";
+        oss << "\"address\":\"" << utxos[i].address.ToString() << "\",";
+        oss << "\"amount\":" << FormatAmount(utxos[i].nValue) << ",";
+        oss << "\"confirmations\":" << confirmations;
+        oss << "}";
+    }
+    oss << "]";
+    return oss.str();
+}
+
+// ----------------------------------------------------------------------------
+// Transaction Creation RPCs
+// ----------------------------------------------------------------------------
+
+std::string CRPCServer::RPC_SendToAddress(const std::string& params) {
+    if (!m_wallet) {
+        throw std::runtime_error("Wallet not initialized");
+    }
+    if (!m_mempool) {
+        throw std::runtime_error("Mempool not initialized");
+    }
+    if (!m_utxo_set) {
+        throw std::runtime_error("UTXO set not initialized");
+    }
+    if (!m_chainstate) {
+        throw std::runtime_error("Chain state not initialized");
+    }
+
+    // Parse params - expecting {"address":"DLT1...", "amount":1.5}
+    std::string address_str;
+    CAmount amount = 0;
+
+    // Extract address
+    size_t addr_pos = params.find("\"address\"");
+    if (addr_pos != std::string::npos) {
+        size_t colon = params.find(":", addr_pos);
+        size_t quote1 = params.find("\"", colon);
+        size_t quote2 = params.find("\"", quote1 + 1);
+        if (quote1 != std::string::npos && quote2 != std::string::npos) {
+            address_str = params.substr(quote1 + 1, quote2 - quote1 - 1);
+        }
+    }
+
+    // Extract amount
+    size_t amt_pos = params.find("\"amount\"");
+    if (amt_pos != std::string::npos) {
+        size_t colon = params.find(":", amt_pos);
+        size_t num_start = colon + 1;
+        while (num_start < params.length() && isspace(params[num_start])) num_start++;
+        size_t num_end = num_start;
+        while (num_end < params.length() &&
+               (isdigit(params[num_end]) || params[num_end] == '.' || params[num_end] == '-')) {
+            num_end++;
+        }
+        if (num_end > num_start) {
+            double amt_dbl = std::stod(params.substr(num_start, num_end - num_start));
+            amount = static_cast<CAmount>(amt_dbl * 100000000);  // Convert DIL to ions
+        }
+    }
+
+    // Validate inputs
+    if (address_str.empty()) {
+        throw std::runtime_error("Missing or invalid address parameter");
+    }
+    if (amount <= 0) {
+        throw std::runtime_error("Invalid amount (must be positive)");
+    }
+
+    // Validate address
+    CAddress recipient_address;
+    if (!ValidateAddress(address_str, recipient_address)) {
+        throw std::runtime_error("Invalid Dilithion address: " + address_str);
+    }
+
+    // Create transaction
+    unsigned int currentHeight = m_chainstate->GetHeight();
+    CAmount fee = CWallet::EstimateFee();
+    CTransactionRef tx;
+    std::string error;
+
+    if (!m_wallet->CreateTransaction(recipient_address, amount, fee,
+                                     *m_utxo_set, currentHeight, tx, error)) {
+        throw std::runtime_error("Failed to create transaction: " + error);
+    }
+
+    // Send transaction
+    if (!m_wallet->SendTransaction(tx, *m_mempool, *m_utxo_set, currentHeight, error)) {
+        throw std::runtime_error("Failed to send transaction: " + error);
+    }
+
+    // Return txid
+    uint256 txid = tx->GetHash();
+    std::ostringstream oss;
+    oss << "{\"txid\":\"" << txid.GetHex() << "\"}";
+    return oss.str();
+}
+
+std::string CRPCServer::RPC_SignRawTransaction(const std::string& params) {
+    if (!m_wallet) {
+        throw std::runtime_error("Wallet not initialized");
+    }
+    if (!m_utxo_set) {
+        throw std::runtime_error("UTXO set not initialized");
+    }
+
+    // Parse params - expecting {"hex":"..."}
+    size_t hex_pos = params.find("\"hex\"");
+    if (hex_pos == std::string::npos) {
+        throw std::runtime_error("Missing hex parameter");
+    }
+
+    size_t colon = params.find(":", hex_pos);
+    size_t quote1 = params.find("\"", colon);
+    size_t quote2 = params.find("\"", quote1 + 1);
+    if (quote1 == std::string::npos || quote2 == std::string::npos) {
+        throw std::runtime_error("Invalid hex parameter format");
+    }
+
+    std::string hex_str = params.substr(quote1 + 1, quote2 - quote1 - 1);
+
+    // Deserialize transaction from hex
+    // TODO: Implement hex deserialization for CTransaction
+    // For now, return error
+    throw std::runtime_error("signrawtransaction not fully implemented - use sendtoaddress instead");
+}
+
+std::string CRPCServer::RPC_SendRawTransaction(const std::string& params) {
+    if (!m_mempool) {
+        throw std::runtime_error("Mempool not initialized");
+    }
+    if (!m_utxo_set) {
+        throw std::runtime_error("UTXO set not initialized");
+    }
+    if (!m_chainstate) {
+        throw std::runtime_error("Chain state not initialized");
+    }
+
+    // Parse params - expecting {"hex":"..."}
+    size_t hex_pos = params.find("\"hex\"");
+    if (hex_pos == std::string::npos) {
+        throw std::runtime_error("Missing hex parameter");
+    }
+
+    size_t colon = params.find(":", hex_pos);
+    size_t quote1 = params.find("\"", colon);
+    size_t quote2 = params.find("\"", quote1 + 1);
+    if (quote1 == std::string::npos || quote2 == std::string::npos) {
+        throw std::runtime_error("Invalid hex parameter format");
+    }
+
+    std::string hex_str = params.substr(quote1 + 1, quote2 - quote1 - 1);
+
+    // Deserialize transaction from hex
+    // TODO: Implement hex deserialization for CTransaction
+    // For now, return error
+    throw std::runtime_error("sendrawtransaction not fully implemented - use sendtoaddress instead");
+}
+
+// ----------------------------------------------------------------------------
+// Transaction Query RPCs
+// ----------------------------------------------------------------------------
+
+std::string CRPCServer::RPC_GetTransaction(const std::string& params) {
+    if (!m_mempool) {
+        throw std::runtime_error("Mempool not initialized");
+    }
+    if (!m_blockchain) {
+        throw std::runtime_error("Blockchain not initialized");
+    }
+
+    // Parse params - expecting {"txid":"..."}
+    size_t txid_pos = params.find("\"txid\"");
+    if (txid_pos == std::string::npos) {
+        throw std::runtime_error("Missing txid parameter");
+    }
+
+    size_t colon = params.find(":", txid_pos);
+    size_t quote1 = params.find("\"", colon);
+    size_t quote2 = params.find("\"", quote1 + 1);
+    if (quote1 == std::string::npos || quote2 == std::string::npos) {
+        throw std::runtime_error("Invalid txid parameter format");
+    }
+
+    std::string txid_str = params.substr(quote1 + 1, quote2 - quote1 - 1);
+    uint256 txid;
+    txid.SetHex(txid_str);
+
+    // Try mempool first
+    if (m_mempool->Exists(txid)) {
+        std::ostringstream oss;
+        oss << "{";
+        oss << "\"txid\":\"" << txid.GetHex() << "\",";
+        oss << "\"confirmations\":0,";
+        oss << "\"in_mempool\":true";
+        oss << "}";
+        return oss.str();
+    }
+
+    // TODO: Search blockchain for confirmed transactions
+    throw std::runtime_error("Transaction not found in mempool (blockchain search not yet implemented)");
+}
+
+std::string CRPCServer::RPC_ListTransactions(const std::string& params) {
+    if (!m_wallet) {
+        throw std::runtime_error("Wallet not initialized");
+    }
+    if (!m_utxo_set) {
+        throw std::runtime_error("UTXO set not initialized");
+    }
+    if (!m_chainstate) {
+        throw std::runtime_error("Chain state not initialized");
+    }
+
+    // For now, return wallet UTXOs as "received" transactions
+    unsigned int currentHeight = m_chainstate->GetHeight();
+    std::vector<CWalletTx> utxos = m_wallet->ListUnspentOutputs(*m_utxo_set, currentHeight);
+
+    std::ostringstream oss;
+    oss << "{\"transactions\":[";
+    for (size_t i = 0; i < utxos.size(); ++i) {
+        if (i > 0) oss << ",";
+
+        unsigned int confirmations = 0;
+        if (utxos[i].nHeight > 0 && currentHeight >= utxos[i].nHeight) {
+            confirmations = currentHeight - utxos[i].nHeight + 1;
+        }
+
+        oss << "{";
+        oss << "\"txid\":\"" << utxos[i].txid.GetHex() << "\",";
+        oss << "\"address\":\"" << utxos[i].address.ToString() << "\",";
+        oss << "\"category\":\"receive\",";
+        oss << "\"amount\":" << FormatAmount(utxos[i].nValue) << ",";
+        oss << "\"confirmations\":" << confirmations << ",";
+        oss << "\"blockhash\":\"\"";  // TODO: Get block hash from height
+        oss << "}";
+    }
+    oss << "]}";
+    return oss.str();
+}
+
+std::string CRPCServer::RPC_GetMempoolInfo(const std::string& params) {
+    if (!m_mempool) {
+        throw std::runtime_error("Mempool not initialized");
+    }
+
+    size_t size, bytes;
+    double min_fee_rate, max_fee_rate;
+    m_mempool->GetStats(size, bytes, min_fee_rate, max_fee_rate);
+
+    std::ostringstream oss;
+    oss << "{";
+    oss << "\"size\":" << size << ",";
+    oss << "\"bytes\":" << bytes << ",";
+    oss << "\"usage\":" << bytes << ",";
+    oss << "\"min_fee_rate\":" << min_fee_rate << ",";
+    oss << "\"max_fee_rate\":" << max_fee_rate;
+    oss << "}";
+    return oss.str();
+}
+
+// ----------------------------------------------------------------------------
+// Blockchain Query RPCs
+// ----------------------------------------------------------------------------
+
+std::string CRPCServer::RPC_GetBlockchainInfo(const std::string& params) {
+    if (!m_blockchain) {
+        throw std::runtime_error("Blockchain not initialized");
+    }
+    if (!m_chainstate) {
+        throw std::runtime_error("Chain state not initialized");
+    }
+
+    int height = m_chainstate->GetHeight();
+    uint256 bestBlockHash;
+    if (!m_blockchain->ReadBestBlock(bestBlockHash)) {
+        throw std::runtime_error("Failed to read best block");
+    }
+
+    std::ostringstream oss;
+    oss << "{";
+    oss << "\"chain\":\"main\",";
+    oss << "\"blocks\":" << height << ",";
+    oss << "\"bestblockhash\":\"" << bestBlockHash.GetHex() << "\",";
+    oss << "\"difficulty\":0,";  // TODO: Calculate difficulty from nBits
+    oss << "\"mediantime\":0,";  // TODO: Calculate median time
+    oss << "\"chainwork\":\"" << m_chainstate->GetChainWork().GetHex() << "\"";
+    oss << "}";
+    return oss.str();
+}
+
+std::string CRPCServer::RPC_GetBlock(const std::string& params) {
+    if (!m_blockchain) {
+        throw std::runtime_error("Blockchain not initialized");
+    }
+
+    // Parse params - expecting {"hash":"..."}
+    size_t hash_pos = params.find("\"hash\"");
+    if (hash_pos == std::string::npos) {
+        throw std::runtime_error("Missing hash parameter");
+    }
+
+    size_t colon = params.find(":", hash_pos);
+    size_t quote1 = params.find("\"", colon);
+    size_t quote2 = params.find("\"", quote1 + 1);
+    if (quote1 == std::string::npos || quote2 == std::string::npos) {
+        throw std::runtime_error("Invalid hash parameter format");
+    }
+
+    std::string hash_str = params.substr(quote1 + 1, quote2 - quote1 - 1);
+    uint256 hash;
+    hash.SetHex(hash_str);
+
+    CBlock block;
+    if (!m_blockchain->ReadBlock(hash, block)) {
+        throw std::runtime_error("Block not found");
+    }
+
+    CBlockIndex blockIndex;
+    int height = -1;
+    if (m_blockchain->ReadBlockIndex(hash, blockIndex)) {
+        height = blockIndex.nHeight;
+    }
+
+    std::ostringstream oss;
+    oss << "{";
+    oss << "\"hash\":\"" << hash.GetHex() << "\",";
+    oss << "\"height\":" << height << ",";
+    oss << "\"version\":" << block.nVersion << ",";
+    oss << "\"previousblockhash\":\"" << block.hashPrevBlock.GetHex() << "\",";
+    oss << "\"merkleroot\":\"" << block.hashMerkleRoot.GetHex() << "\",";
+    oss << "\"time\":" << block.nTime << ",";
+    oss << "\"bits\":\"0x" << std::hex << block.nBits << std::dec << "\",";
+    oss << "\"nonce\":" << block.nNonce << ",";
+    oss << "\"tx_count\":" << (block.vtx.size() > 0 ? 1 : 0);  // Simplified
+    oss << "}";
+    return oss.str();
+}
+
+std::string CRPCServer::RPC_GetBlockHash(const std::string& params) {
+    if (!m_chainstate) {
+        throw std::runtime_error("Chain state not initialized");
+    }
+    if (!m_blockchain) {
+        throw std::runtime_error("Blockchain not initialized");
+    }
+
+    // Parse params - expecting {"height":100}
+    size_t height_pos = params.find("\"height\"");
+    if (height_pos == std::string::npos) {
+        throw std::runtime_error("Missing height parameter");
+    }
+
+    size_t colon = params.find(":", height_pos);
+    size_t num_start = colon + 1;
+    while (num_start < params.length() && isspace(params[num_start])) num_start++;
+    size_t num_end = num_start;
+    while (num_end < params.length() && isdigit(params[num_end])) num_end++;
+
+    if (num_end <= num_start) {
+        throw std::runtime_error("Invalid height parameter format");
+    }
+
+    int height = std::stoi(params.substr(num_start, num_end - num_start));
+
+    // Get blocks at this height
+    std::vector<uint256> hashes = m_chainstate->GetBlocksAtHeight(height);
+    if (hashes.empty()) {
+        throw std::runtime_error("No block found at height " + std::to_string(height));
+    }
+
+    // Return first block (on main chain)
+    std::ostringstream oss;
+    oss << "{\"blockhash\":\"" << hashes[0].GetHex() << "\"}";
+    return oss.str();
+}
+
+std::string CRPCServer::RPC_GetTxOut(const std::string& params) {
+    if (!m_utxo_set) {
+        throw std::runtime_error("UTXO set not initialized");
+    }
+    if (!m_blockchain) {
+        throw std::runtime_error("Blockchain not initialized");
+    }
+    if (!m_chainstate) {
+        throw std::runtime_error("Chain state not initialized");
+    }
+
+    // Parse params - expecting {"txid":"...", "n":0}
+    size_t txid_pos = params.find("\"txid\"");
+    if (txid_pos == std::string::npos) {
+        throw std::runtime_error("Missing txid parameter");
+    }
+
+    size_t colon = params.find(":", txid_pos);
+    size_t quote1 = params.find("\"", colon);
+    size_t quote2 = params.find("\"", quote1 + 1);
+    if (quote1 == std::string::npos || quote2 == std::string::npos) {
+        throw std::runtime_error("Invalid txid parameter format");
+    }
+
+    std::string txid_str = params.substr(quote1 + 1, quote2 - quote1 - 1);
+    uint256 txid;
+    txid.SetHex(txid_str);
+
+    // Parse n
+    size_t n_pos = params.find("\"n\"", quote2);
+    if (n_pos == std::string::npos) {
+        throw std::runtime_error("Missing n parameter");
+    }
+
+    colon = params.find(":", n_pos);
+    size_t num_start = colon + 1;
+    while (num_start < params.length() && isspace(params[num_start])) num_start++;
+    size_t num_end = num_start;
+    while (num_end < params.length() && isdigit(params[num_end])) num_end++;
+
+    if (num_end <= num_start) {
+        throw std::runtime_error("Invalid n parameter format");
+    }
+
+    uint32_t n = std::stoul(params.substr(num_start, num_end - num_start));
+
+    // Look up UTXO
+    COutPoint outpoint(txid, n);
+    CUTXOEntry entry;
+    if (!m_utxo_set->GetUTXO(outpoint, entry)) {
+        return "null";  // UTXO doesn't exist or already spent
+    }
+
+    unsigned int currentHeight = m_chainstate->GetHeight();
+    unsigned int confirmations = 0;
+    if (entry.nHeight > 0 && currentHeight >= entry.nHeight) {
+        confirmations = currentHeight - entry.nHeight + 1;
+    }
+
+    uint256 bestBlockHash;
+    m_blockchain->ReadBestBlock(bestBlockHash);
+
+    std::ostringstream oss;
+    oss << "{";
+    oss << "\"bestblock\":\"" << bestBlockHash.GetHex() << "\",";
+    oss << "\"confirmations\":" << confirmations << ",";
+    oss << "\"value\":" << FormatAmount(entry.out.nValue) << ",";
+    oss << "\"scriptPubKey\":{";
+    oss << "\"hex\":\"";
+    for (uint8_t byte : entry.out.scriptPubKey) {
+        oss << std::hex << std::setw(2) << std::setfill('0') << (int)byte;
+    }
+    oss << std::dec << "\"";
+    oss << "},";
+    oss << "\"coinbase\":" << (entry.fCoinBase ? "true" : "false");
+    oss << "}";
+    return oss.str();
+}
+
+std::string CRPCServer::RPC_EncryptWallet(const std::string& params) {
+    if (!m_wallet) {
+        throw std::runtime_error("Wallet not initialized");
+    }
+
+    if (m_wallet->IsCrypted()) {
+        throw std::runtime_error("Error: Wallet is already encrypted");
+    }
+
+    // Parse params to get passphrase
+    // Expected format: {"passphrase":"password"}
+    size_t pos = params.find("\"passphrase\"");
+    if (pos == std::string::npos) {
+        throw std::runtime_error("Missing passphrase parameter");
+    }
+
+    pos = params.find(":", pos);
+    if (pos == std::string::npos) {
+        throw std::runtime_error("Invalid passphrase format");
+    }
+
+    pos = params.find("\"", pos + 1);
+    if (pos == std::string::npos) {
+        throw std::runtime_error("Invalid passphrase format");
+    }
+
+    size_t end = params.find("\"", pos + 1);
+    if (end == std::string::npos) {
+        throw std::runtime_error("Invalid passphrase format");
+    }
+
+    std::string passphrase = params.substr(pos + 1, end - pos - 1);
+
+    if (passphrase.empty()) {
+        throw std::runtime_error("Error: Passphrase cannot be empty");
+    }
+
+    if (!m_wallet->EncryptWallet(passphrase)) {
+        throw std::runtime_error("Error: Failed to encrypt wallet");
+    }
+
+    return "\"Wallet encrypted. Please backup your wallet and remember your passphrase!\"";
+}
+
+std::string CRPCServer::RPC_WalletPassphrase(const std::string& params) {
+    if (!m_wallet) {
+        throw std::runtime_error("Wallet not initialized");
+    }
+
+    if (!m_wallet->IsCrypted()) {
+        throw std::runtime_error("Error: Wallet is not encrypted");
+    }
+
+    // Parse params: {"passphrase":"password", "timeout":60}
+    size_t pos = params.find("\"passphrase\"");
+    if (pos == std::string::npos) {
+        throw std::runtime_error("Missing passphrase parameter");
+    }
+
+    pos = params.find(":", pos);
+    pos = params.find("\"", pos + 1);
+    size_t end = params.find("\"", pos + 1);
+    std::string passphrase = params.substr(pos + 1, end - pos - 1);
+
+    // Parse timeout (optional, default 60 seconds)
+    int64_t timeout = 60;
+    size_t timeoutPos = params.find("\"timeout\"");
+    if (timeoutPos != std::string::npos) {
+        timeoutPos = params.find(":", timeoutPos);
+        size_t numStart = timeoutPos + 1;
+        while (numStart < params.length() && isspace(params[numStart])) numStart++;
+        size_t numEnd = numStart;
+        while (numEnd < params.length() && isdigit(params[numEnd])) numEnd++;
+        if (numEnd > numStart) {
+            timeout = std::stoll(params.substr(numStart, numEnd - numStart));
+        }
+    }
+
+    if (!m_wallet->Unlock(passphrase, timeout)) {
+        throw std::runtime_error("Error: The wallet passphrase entered was incorrect");
+    }
+
+    std::ostringstream oss;
+    oss << "\"Wallet unlocked";
+    if (timeout > 0) {
+        oss << " for " << timeout << " seconds";
+    }
+    oss << "\"";
+    return oss.str();
+}
+
+std::string CRPCServer::RPC_WalletLock(const std::string& params) {
+    if (!m_wallet) {
+        throw std::runtime_error("Wallet not initialized");
+    }
+
+    if (!m_wallet->IsCrypted()) {
+        throw std::runtime_error("Error: Wallet is not encrypted");
+    }
+
+    if (!m_wallet->Lock()) {
+        throw std::runtime_error("Error: Failed to lock wallet");
+    }
+
+    return "\"Wallet locked\"";
+}
+
+std::string CRPCServer::RPC_WalletPassphraseChange(const std::string& params) {
+    if (!m_wallet) {
+        throw std::runtime_error("Wallet not initialized");
+    }
+
+    if (!m_wallet->IsCrypted()) {
+        throw std::runtime_error("Error: Wallet is not encrypted");
+    }
+
+    // Parse params: {"oldpassphrase":"old", "newpassphrase":"new"}
+    size_t pos = params.find("\"oldpassphrase\"");
+    if (pos == std::string::npos) {
+        throw std::runtime_error("Missing oldpassphrase parameter");
+    }
+
+    pos = params.find(":", pos);
+    pos = params.find("\"", pos + 1);
+    size_t end = params.find("\"", pos + 1);
+    std::string oldPass = params.substr(pos + 1, end - pos - 1);
+
+    pos = params.find("\"newpassphrase\"", end);
+    if (pos == std::string::npos) {
+        throw std::runtime_error("Missing newpassphrase parameter");
+    }
+
+    pos = params.find(":", pos);
+    pos = params.find("\"", pos + 1);
+    end = params.find("\"", pos + 1);
+    std::string newPass = params.substr(pos + 1, end - pos - 1);
+
+    if (newPass.empty()) {
+        throw std::runtime_error("Error: New passphrase cannot be empty");
+    }
+
+    if (!m_wallet->ChangePassphrase(oldPass, newPass)) {
+        throw std::runtime_error("Error: The wallet passphrase entered was incorrect");
+    }
+
+    return "\"Wallet passphrase changed successfully\"";
+}
+
+std::string CRPCServer::RPC_GetMiningInfo(const std::string& params) {
+    if (!m_miner) {
+        throw std::runtime_error("Miner not initialized");
+    }
+
+    std::ostringstream oss;
+    oss << "{";
+    oss << "\"mining\":" << (m_miner->IsMining() ? "true" : "false") << ",";
+    oss << "\"hashrate\":" << m_miner->GetHashRate() << ",";
+    oss << "\"threads\":" << m_miner->GetThreadCount();
+    oss << "}";
+    return oss.str();
+}
+
+std::string CRPCServer::RPC_StartMining(const std::string& params) {
+    if (!m_miner) {
+        throw std::runtime_error("Miner not initialized");
+    }
+
+    // TODO: Get block template from blockchain
+    // For now, just return status
+    return m_miner->IsMining() ? "true" : "false";
+}
+
+std::string CRPCServer::RPC_StopMining(const std::string& params) {
+    if (!m_miner) {
+        throw std::runtime_error("Miner not initialized");
+    }
+
+    m_miner->StopMining();
+    return "true";
+}
+
+std::string CRPCServer::RPC_GetNetworkInfo(const std::string& params) {
+    std::ostringstream oss;
+    oss << "{";
+    oss << "\"version\":\"1.0.0\",";
+    oss << "\"subversion\":\"/Dilithion:1.0.0/\",";
+    oss << "\"protocolversion\":1";
+    oss << "}";
+    return oss.str();
+}
+
+std::string CRPCServer::RPC_GetPeerInfo(const std::string& params) {
+    // TODO: Get from network manager
+    return "[]";
+}
+
+std::string CRPCServer::RPC_Help(const std::string& params) {
+    std::ostringstream oss;
+    oss << "{\"commands\":[";
+
+    // Wallet information
+    oss << "\"getnewaddress - Get a new receiving address\",";
+    oss << "\"getbalance - Get wallet balance (available, unconfirmed, immature)\",";
+    oss << "\"getaddresses - List all wallet addresses\",";
+    oss << "\"listunspent - List unspent transaction outputs\",";
+
+    // Transaction creation
+    oss << "\"sendtoaddress - Send coins to an address\",";
+    oss << "\"signrawtransaction - Sign a raw transaction (not fully implemented)\",";
+    oss << "\"sendrawtransaction - Broadcast a raw transaction (not fully implemented)\",";
+
+    // Transaction query
+    oss << "\"gettransaction - Get transaction details by txid\",";
+    oss << "\"listtransactions - List wallet transactions\",";
+    oss << "\"getmempoolinfo - Get mempool statistics\",";
+
+    // Blockchain query
+    oss << "\"getblockchaininfo - Get blockchain information\",";
+    oss << "\"getblock - Get block by hash\",";
+    oss << "\"getblockhash - Get block hash by height\",";
+    oss << "\"gettxout - Get UTXO information\",";
+
+    // Wallet encryption
+    oss << "\"encryptwallet - Encrypt wallet with passphrase\",";
+    oss << "\"walletpassphrase - Unlock wallet for a timeout period\",";
+    oss << "\"walletlock - Lock encrypted wallet\",";
+    oss << "\"walletpassphrasechange - Change wallet passphrase\",";
+
+    // Mining
+    oss << "\"getmininginfo - Get mining status and hashrate\",";
+    oss << "\"startmining - Start mining (not fully implemented)\",";
+    oss << "\"stopmining - Stop mining\",";
+
+    // Network and general
+    oss << "\"getnetworkinfo - Get network information\",";
+    oss << "\"getpeerinfo - Get peer information\",";
+    oss << "\"help - This help message\",";
+    oss << "\"stop - Stop the Dilithion node\"";
+
+    oss << "]}";
+    return oss.str();
+}
+
+std::string CRPCServer::RPC_Stop(const std::string& params) {
+    // Stop the server gracefully
+    std::thread([this]() {
+        std::this_thread::sleep_for(std::chrono::milliseconds(100));
+        Stop();
+    }).detach();
+
+    return "\"Dilithion server stopping\"";
+}